"""REST API for the pydfs optimizer."""

from __future__ import annotations

import csv
import json
import re
import tempfile
import statistics
from bisect import bisect_left, bisect_right
from datetime import datetime, timezone
from html import escape
from io import StringIO
from pathlib import Path
from typing import Any, Iterable, Literal, Mapping, Sequence, cast
from uuid import uuid4

import urllib.parse

from fastapi import FastAPI, File, Form, HTTPException, UploadFile, Request, Query
from fastapi.responses import HTMLResponse, Response, RedirectResponse

from dataclasses import asdict

from pydfs.api.schemas import (
    LineupBatchResponse,
    LineupPlayerResponse,
    LineupRequest,
    LineupResponse,
    MappingPreviewResponse,
    PlayerUsageResponse,
    PoolFilterRequest,
    PoolFilterResponse,
    PoolFilteredLineup,
    PoolFilterSummary,
)
from pydfs.ingest import merge_player_and_projection_files
from pydfs.ingest.projections import MergeReport
from pydfs.models import PlayerRecord
from pydfs.optimizer import LineupGenerationPartial, build_lineups
from pydfs.persistence import RunJob, RunRecord, RunStore, SlateRecord
from pydfs.pool import FilterCriteria, export_lineups_to_csv, filter_lineups
from pydfs.pool.export import ContestExportError
<<<<<<< HEAD
from pydfs.pool.filtering import FilteredLineup, LineupCandidate
=======
from pydfs.pool.filtering import LineupCandidate
>>>>>>> a9d68e45


DEFAULT_PLAYERS_MAPPING = {
    "player_id": "Id",
    "name": "First Name|Last Name",
    "team": "Team",
    "position": "Position",
    "salary": "Salary",
    "projection": "FPPG",
}

DEFAULT_PROJECTION_MAPPING = {
    "name": "player",
    "team": "team",
    "salary": "salary",
    "projection": "fantasy",
    "ownership": "proj_own",
}

SITE_CHOICES: list[tuple[str, str]] = [
    ("FD", "FanDuel Classic"),
    ("FD_SINGLE", "FanDuel Single Game"),
    ("DK", "DraftKings Classic"),
    ("DK_CAPTAIN", "DraftKings Showdown"),
    ("YAHOO", "Yahoo"),
]

SPORT_CHOICES: list[tuple[str, str]] = [
    ("NFL", "NFL"),
    ("NBA", "NBA"),
    ("MLB", "MLB"),
    ("NHL", "NHL"),
    ("WNBA", "WNBA"),
]

PLAYERS_MAPPING_FIELDS = [
    ("player_id", "Player ID", "Unique identifier used to join players and projections."),
    ("name", "Player Name", "Full player name; can combine columns with |."),
    ("team", "Team", "Team abbreviation for roster rules."),
    ("position", "Positions", "Slash- or comma-separated positions."),
    ("salary", "Salary", "Player salary column."),
    ("projection", "Projection", "Baseline projection included with player pool."),
]

PROJECTION_MAPPING_FIELDS = [
    ("name", "Player Name", "Name column in the projections file."),
    ("team", "Team", "Team column in the projections file."),
    ("salary", "Salary", "Salary from projections to validate alignment."),
    ("projection", "Projection", "Projection value used by the optimizer."),
    ("ownership", "Ownership", "Optional ownership percentage column."),
]


def _calculate_player_usage(lineups: list[LineupResponse]) -> list[PlayerUsageResponse]:
    total_lineups = len(lineups)
    if total_lineups == 0:
        return []

    usage: dict[str, dict[str, Any]] = {}
    for lineup in lineups:
        for player in lineup.players:
            entry = usage.setdefault(
                player.player_id,
                {
                    "name": player.name,
                    "team": player.team,
                    "positions": tuple(player.positions),
                    "count": 0,
                },
            )
            entry["count"] = int(entry["count"]) + 1

    sorted_usage = sorted(
        usage.items(),
        key=lambda item: (-int(item[1]["count"]), str(item[1]["name"])),
    )
    return [
        PlayerUsageResponse(
            player_id=player_id,
            name=str(data["name"]),
            team=str(data["team"]),
            positions=list(data["positions"]),
            count=int(data["count"]),
            exposure=int(data["count"]) / total_lineups,
        )
        for player_id, data in sorted_usage
    ]


def _calculate_filtered_player_usage(
    selections: Sequence[LineupCandidate] | Sequence[FilteredLineup],
) -> list[PlayerUsageResponse]:
    """Compute player usage for a selection of unique lineups."""

    lineups: list[LineupResponse] = []
    for item in selections:
        candidate = item.candidate if isinstance(item, FilteredLineup) else item
        lineups.append(candidate.lineup)
    return _calculate_player_usage(lineups)


def _report_to_mapping(report: MappingPreviewResponse | MergeReport | dict) -> MappingPreviewResponse:
    if isinstance(report, MappingPreviewResponse):
        return report
    if isinstance(report, MergeReport):
        return MappingPreviewResponse(
            total_players=report.total_players,
            matched_players=report.matched_players,
            players_missing_projection=report.players_missing_projection,
            unmatched_projection_rows=report.unmatched_projection_rows,
        )
    if isinstance(report, dict):
        return MappingPreviewResponse.model_validate(report)
    raise TypeError("Unsupported report type")


def _analyze_lineups(
    lineups: list[LineupResponse],
    *,
    baseline_overrides: Mapping[str, float] | None = None,
) -> dict[str, Any]:
    if baseline_overrides:
        lineups = [_apply_baseline_overrides(lineup, baseline_overrides) for lineup in lineups]
    usage = _calculate_player_usage(lineups)
    usage_lookup = {item.player_id: item.exposure for item in usage}

    lineup_groups: dict[tuple[str, ...], dict[str, Any]] = {}
    lineup_metrics: dict[tuple[str, ...], dict[str, float]] = {}
    baseline_scores: list[float] = []
    usage_sums: list[float] = []
    uniqueness_scores: list[float] = []
    unique_players: set[str] = set()

    for lineup in lineups:
        baseline_scores.append(lineup.baseline_projection)
        unique_players.update(player.player_id for player in lineup.players)
        signature = tuple(sorted(player.player_id for player in lineup.players))
        exposures = [usage_lookup.get(player.player_id, 0.0) for player in lineup.players]
        usage_sum = sum(exposures) * 100
        product = 1.0
        for exposure in exposures:
            product *= max(exposure, 1e-6)
        uniqueness = 1.0 / product
        usage_sums.append(usage_sum)
        uniqueness_scores.append(uniqueness)
        lineup_metrics[signature] = {
            "usage_sum": usage_sum,
            "uniqueness": uniqueness,
            "baseline": lineup.baseline_projection,
        }
        bucket = lineup_groups.setdefault(signature, {"lineup": lineup, "count": 0})
        bucket["count"] = int(bucket["count"]) + 1

    baseline_sorted = sorted(baseline_scores)
    usage_sorted = sorted(usage_sums)
    uniqueness_sorted = sorted(uniqueness_scores)

    for signature, data in lineup_metrics.items():
        data["baseline_percentile"] = _percentile(data["baseline"], baseline_sorted) if baseline_sorted else 0.0
        data["usage_percentile"] = _percentile(data["usage_sum"], usage_sorted, higher_is_better=False) if usage_sorted else 0.0
        data["uniqueness_percentile"] = _percentile(data["uniqueness"], uniqueness_sorted) if uniqueness_sorted else 0.0

    return {
        "usage": usage,
        "usage_lookup": usage_lookup,
        "lineup_groups": lineup_groups,
        "lineup_metrics": lineup_metrics,
        "baseline_scores": baseline_scores,
        "baseline_sorted": baseline_sorted,
        "usage_sums": usage_sums,
        "usage_sorted": usage_sorted,
        "uniqueness_scores": uniqueness_scores,
        "uniqueness_sorted": uniqueness_sorted,
        "unique_players": unique_players,
        "lineups": lineups,
    }


def _lineup_signature(players: Iterable[LineupPlayerResponse]) -> tuple[str, ...]:
    return tuple(sorted(player.player_id for player in players))


def _apply_baseline_overrides(
    lineup: LineupResponse,
    overrides: Mapping[str, float],
) -> LineupResponse:
    updated_players: list[LineupPlayerResponse] = []
    changed = False
    for player in lineup.players:
        new_baseline = float(overrides.get(player.player_id, 0.0))
        if abs(new_baseline - player.baseline_projection) > 1e-9:
            changed = True
            updated_players.append(
                player.model_copy(update={"baseline_projection": new_baseline})
            )
        else:
            updated_players.append(player)
    if not changed:
        return lineup
    new_baseline_total = sum(player.baseline_projection for player in updated_players)
    return lineup.model_copy(update={"players": updated_players, "baseline_projection": new_baseline_total})


def _normalize_lineup_dict(lineup_data: dict[str, Any]) -> dict[str, Any]:
    normalized = dict(lineup_data)
    normalized.setdefault("baseline_projection", normalized.get("projection", 0.0))
    players = []
    for player in normalized.get("players", []):
        player_copy = dict(player)
        player_copy.setdefault("baseline_projection", player_copy.get("projection", 0.0))
        players.append(player_copy)
    normalized["players"] = players
    return normalized


def _baseline_lookup_for_pool(
    selected_slate: SlateRecord | None,
    runs: list[RunRecord],
) -> dict[str, float]:
    lookup: dict[str, float] = {}
    if selected_slate:
        for record in selected_slate.records:
            player_id = record.get("player_id")
            if not player_id:
                continue
            lookup[player_id] = float(record.get("projection", 0.0))
        return lookup

    if runs:
        latest_run = runs[0]
        for lineup_data in latest_run.lineups:
            lineup = LineupResponse.model_validate(_normalize_lineup_dict(lineup_data))
            for player in lineup.players:
                lookup[player.player_id] = player.baseline_projection

    return lookup


def _ensure_bias_summary(
    bias_summary: dict | None,
    *,
    lineups: Sequence[Any] | None,
    exposure_bias: float | None,
    exposure_bias_target: float | None,
) -> dict:
    if bias_summary:
        return bias_summary
    player_ids: set[str] = set()
    if lineups:
        for lineup in lineups:
            player_ids.update(player.player_id for player in lineup.players)
    factors = {player_id: 1.0 for player_id in sorted(player_ids)} if player_ids else {}
    target = exposure_bias_target if exposure_bias_target is not None else 0.0
    strength = exposure_bias if exposure_bias is not None else 0.0
    return {
        "min_factor": 1.0,
        "max_factor": 1.0,
        "target_percent": target,
        "strength_percent": strength,
        "lineups_tracked": len(lineups) if lineups else 0,
        "factors": factors,
    }


def _prepare_pool_analysis(
    runs: list[RunRecord],
    *,
    baseline_lookup: Mapping[str, float] | None,
) -> tuple[dict[str, Any], list[LineupCandidate]]:
    all_lineups: list[LineupResponse] = []
    lineup_origins: dict[tuple[str, ...], set[str]] = {}

    for run in runs:
        for lineup_data in run.lineups:
            lineup = LineupResponse.model_validate(_normalize_lineup_dict(lineup_data))
            signature = _lineup_signature(lineup.players)
            lineup_origins.setdefault(signature, set()).add(run.run_id)
            all_lineups.append(lineup)

    analysis = _analyze_lineups(all_lineups, baseline_overrides=baseline_lookup)
    lineup_groups = analysis["lineup_groups"]
    lineup_metrics = analysis["lineup_metrics"]

    candidates: list[LineupCandidate] = []
    for signature, bucket in lineup_groups.items():
        lineup = cast(LineupResponse, bucket["lineup"])
        metrics = lineup_metrics.get(signature, {})
        run_ids = tuple(sorted(lineup_origins.get(signature, set())))
        bucket["run_ids"] = list(run_ids)
        candidates.append(
            LineupCandidate(
                signature=signature,
                lineup=lineup,
                count=int(bucket["count"]),
                run_ids=run_ids,
                salary=lineup.salary,
                projection=lineup.projection,
                baseline=metrics.get("baseline", lineup.baseline_projection),
                usage_sum=metrics.get("usage_sum", 0.0),
                uniqueness=metrics.get("uniqueness", 0.0),
                baseline_percentile=metrics.get("baseline_percentile", 0.0),
                usage_percentile=metrics.get("usage_percentile", 0.0),
                uniqueness_percentile=metrics.get("uniqueness_percentile", 0.0),
            )
        )

    return analysis, candidates


def _split_tokens(value: str | None) -> tuple[str, ...]:
    if not value:
        return ()
    tokens = [token.strip() for token in re.split(r"[\s,]+", value) if token.strip()]
    return tuple(tokens)


SortByLiteral = Literal["baseline", "projection", "salary", "usage", "uniqueness"]
SortDirLiteral = Literal["asc", "desc"]


def _parse_pool_filter_inputs(
    params: Mapping[str, str],
) -> tuple[FilterCriteria, dict[str, str], list[str]]:
    errors: list[str] = []
    values: dict[str, str] = {}

    def _float_field(name: str, label: str) -> float | None:
        raw = params.get(name)
        values[name] = raw or ""
        if raw in (None, ""):
            return None
        try:
            return float(raw)
        except ValueError:
            errors.append(f"Invalid {label}: {raw}")
            return None

    def _int_field(name: str, label: str) -> int | None:
        raw = params.get(name)
        values[name] = raw or ""
        if raw in (None, ""):
            return None
        try:
            return int(raw)
        except ValueError:
            errors.append(f"Invalid {label}: {raw}")
            return None

    def _token_field(name: str, *, upper: bool = False) -> tuple[str, ...]:
        raw = params.get(name)
        values[name] = raw or ""
        tokens = _split_tokens(raw)
        if upper:
            tokens = tuple(token.upper() for token in tokens)
        return tokens

    min_baseline = _float_field("baseline_min", "baseline minimum")
    max_baseline = _float_field("baseline_max", "baseline maximum")
    min_projection = _float_field("projection_min", "projection minimum")
    max_projection = _float_field("projection_max", "projection maximum")
    min_salary = _int_field("salary_min", "minimum salary")
    max_salary = _int_field("salary_max", "maximum salary")
    min_usage_sum = _float_field("usage_min", "minimum usage sum")
    max_usage_sum = _float_field("usage_max", "maximum usage sum")
    min_uniqueness = _float_field("uniqueness_min", "minimum uniqueness")
    max_uniqueness = _float_field("uniqueness_max", "maximum uniqueness")
    include_player_ids = _token_field("include_players")
    exclude_player_ids = _token_field("exclude_players")
    include_team_codes = _token_field("include_teams", upper=True)
    exclude_team_codes = _token_field("exclude_teams", upper=True)

    limit_raw = _int_field("filter_limit", "filtered lineup limit")
    limit = None
    if limit_raw is not None:
        limit = max(1, min(500, limit_raw))

    sort_raw = (params.get("filter_sort") or "baseline").lower()
    values["filter_sort"] = sort_raw
    if sort_raw not in {"baseline", "projection", "salary", "usage", "uniqueness"}:
        errors.append(f"Invalid sort field: {sort_raw}")
        sort_raw = "baseline"

    sort_dir_raw = (params.get("filter_dir") or "desc").lower()
    values["filter_dir"] = sort_dir_raw
    if sort_dir_raw not in {"asc", "desc"}:
        errors.append(f"Invalid sort direction: {sort_dir_raw}")
        sort_dir_raw = "desc"

    criteria = FilterCriteria(
        min_baseline=min_baseline,
        max_baseline=max_baseline,
        min_projection=min_projection,
        max_projection=max_projection,
        min_salary=min_salary,
        max_salary=max_salary,
        min_usage_sum=min_usage_sum,
        max_usage_sum=max_usage_sum,
        min_uniqueness=min_uniqueness,
        max_uniqueness=max_uniqueness,
        include_player_ids=include_player_ids,
        exclude_player_ids=exclude_player_ids,
        include_team_codes=include_team_codes,
        exclude_team_codes=exclude_team_codes,
        limit=limit or 20,
        sort_by=cast(SortByLiteral, sort_raw),
        sort_direction=cast(SortDirLiteral, sort_dir_raw),
    )

    return criteria, values, errors


def _write_temp_from_bytes(contents: bytes) -> Path:
    tmp = tempfile.NamedTemporaryFile(delete=False)
    try:
        tmp.write(contents)
        tmp.flush()
    finally:
        tmp.close()
    return Path(tmp.name)


def _render_top_lineups(
    lineup_groups: dict[tuple[str, ...], dict[str, Any]],
    lineup_metrics: dict[tuple[str, ...], dict[str, float]],
    usage_lookup: dict[str, float],
    *,
    top_n: int = 100,
    descriptor: str = "baseline projection",
) -> tuple[str, int]:
    sorted_lineups = sorted(
        lineup_groups.values(),
        key=lambda data: (
            -cast(LineupResponse, data["lineup"]).baseline_projection,
            -int(data["count"]),
        ),
    )
    top_entries = sorted_lineups[:top_n]
    html_parts: list[str] = []
    for entry in top_entries:
        lineup = cast(LineupResponse, entry["lineup"])
        count = int(entry["count"])
        signature = _lineup_signature(lineup.players)
        metrics = lineup_metrics.get(
            signature,
            {
                "usage_sum": 0.0,
                "uniqueness": 0.0,
                "baseline": lineup.baseline_projection,
                "baseline_percentile": 0.0,
                "usage_percentile": 0.0,
                "uniqueness_percentile": 0.0,
            },
        )
        rows = "".join(
            f"<tr><td>{'/'.join(player.positions)}</td><td>{escape(player.name)}</td><td>{escape(player.team)}</td>"
            f"<td>{player.salary}</td><td>{player.baseline_projection:.2f}</td><td>{player.projection:.2f}</td><td>{usage_lookup.get(player.player_id, 0.0) * 100:.1f}%</td></tr>"
            for player in lineup.players
        )
        html_parts.append(
            f"<h3>{lineup.lineup_id} – Salary {lineup.salary} – Baseline {lineup.baseline_projection:.2f} ({metrics['baseline_percentile']:.0f}%) "
            f"(perturbed {lineup.projection:.2f}, x{count}) – Usage Sum {metrics['usage_sum']:.1f}% ({metrics['usage_percentile']:.0f}%) "
            f"– Uniqueness {_format_large(metrics['uniqueness'])} ({metrics['uniqueness_percentile']:.0f}%)</h3>"
            f"<table><thead><tr><th>Position</th><th>Player</th><th>Team</th><th>Salary</th><th>Baseline Projection</th><th>Perturbed Projection</th><th>Usage</th></tr></thead>"
            f"<tbody>{rows}</tbody></table>"
        )

    lineups_html = "".join(html_parts)
    total_unique = len(sorted_lineups)
    if total_unique > len(top_entries):
        lineups_html += f"<p>Showing top {len(top_entries)} of {total_unique} unique lineups by {descriptor}.</p>"
    return lineups_html, total_unique


def job_to_dict(job: RunJob) -> dict:
    return {
        "run_id": job.run_id,
        "state": job.state,
        "site": job.site,
        "sport": job.sport,
        "message": job.message,
        "created_at": job.created_at.isoformat(),
        "updated_at": job.updated_at.isoformat(),
        "cancel_requested_at": job.cancel_requested_at.isoformat() if job.cancel_requested_at else None,
        "completed_at": job.completed_at.isoformat() if job.completed_at else None,
    }


def run_record_to_dict(run: RunRecord, job: RunJob | None = None) -> dict:
    lineups = [LineupResponse.model_validate(_normalize_lineup_dict(lineup)) for lineup in run.lineups]
    usage = _calculate_player_usage(lineups)
    bias_summary = run.request.get("bias_summary") if isinstance(run.request, dict) else None

    payload = {
        "run_id": run.run_id,
        "created_at": run.created_at.isoformat(),
        "site": run.site,
        "sport": run.sport,
        "request": run.request,
        "report": run.report,
        "lineups": [lineup.model_dump() for lineup in lineups],
        "player_usage": [item.model_dump() for item in usage],
        "players_mapping": run.players_mapping,
        "projection_mapping": run.projection_mapping,
    }
    if bias_summary is not None:
        payload["bias_summary"] = bias_summary
    if job:
        payload["state"] = job.state
        payload["job"] = job_to_dict(job)
    else:
        payload["state"] = "completed"
        payload["job"] = None
    return payload


def _format_large(value: float) -> str:
    abs_value = abs(value)
    if abs_value >= 1_000_000_000:
        return f"{value / 1_000_000_000:.2f}B"
    if abs_value >= 1_000_000:
        return f"{value / 1_000_000:.2f}M"
    if abs_value >= 1_000:
        return f"{value:,.1f}"
    return f"{value:.1f}"


def _percentile(value: float, sorted_values: list[float], *, higher_is_better: bool = True) -> float:
    if not sorted_values:
        return 0.0
    n = len(sorted_values)
    if higher_is_better:
        idx = bisect_right(sorted_values, value)
        return 100.0 * idx / n
    idx = bisect_left(sorted_values, value)
    return 100.0 * (n - idx) / n


def _json_pretty(data: dict) -> str:
    return json.dumps(data, indent=2)


def _render_page(body: str) -> str:
    return f"""<!DOCTYPE html>
<html lang=\"en\">
<head>
    <meta charset=\"utf-8\">
    <title>pydfs Optimizer</title>
    <style>
        body {{ font-family: Arial, sans-serif; margin: 2rem; background: #f5f7fa; }}
        main {{ background: #fff; padding: 2rem; border-radius: 12px; box-shadow: 0 2px 6px rgba(0,0,0,0.08); }}
        nav a {{ margin-right: 1rem; color: #2563eb; text-decoration: none; }}
        form {{ display: grid; gap: 1rem; margin-bottom: 2rem; }}
        label {{ font-weight: 600; }}
        input[type=\"file\"], textarea, input[type=\"number\"] {{ width: 100%; padding: 0.5rem; border-radius: 6px; border: 1px solid #cbd5e1; }}
        button {{ padding: 0.6rem 1.2rem; border-radius: 6px; border: none; background: #2563eb; color: #fff; cursor: pointer; }}
        button.secondary {{ background: #475569; }}
        table {{ border-collapse: collapse; width: 100%; margin-top: 1rem; }}
        th, td {{ padding: 0.5rem; border: 1px solid #e2e8f0; text-align: left; }}
        .flash {{ padding: 1rem; border-radius: 6px; margin-bottom: 1rem; }}
        .flash.success {{ background: #ecfdf5; color: #047857; }}
        .flash.error {{ background: #fef2f2; color: #b91c1c; }}
        .runs-list ul {{ list-style: none; padding: 0; }}
        .runs-list li {{ margin-bottom: 0.5rem; }}
        .runs-list a {{ color: #2563eb; text-decoration: none; }}
        .mapping-section {{ border: 1px solid #e2e8f0; padding: 1rem; border-radius: 8px; background: #f8fafc; }}
        .mapping-section + .mapping-section {{ margin-top: 0.5rem; }}
        .mapping-grid {{ display: grid; gap: 1rem; margin-top: 0.75rem; }}
        .mapping-field label {{ display: block; font-weight: 600; margin-bottom: 0.25rem; }}
        .mapping-field select {{ width: 100%; padding: 0.5rem; border-radius: 6px; border: 1px solid #cbd5e1; background: #fff; }}
        .mapping-field .custom-value {{ width: 100%; padding: 0.5rem; border-radius: 6px; border: 1px solid #cbd5e1; margin-top: 0.4rem; }}
        .mapping-field small {{ display: block; color: #64748b; margin-top: 0.25rem; }}
        .hint {{ color: #475569; margin: 0; }}
        .mapping-preview {{ margin-top: 0.75rem; }}
        .mapping-preview summary {{ cursor: pointer; color: #2563eb; }}
        .mapping-preview pre {{ margin-top: 0.5rem; padding: 0.75rem; border-radius: 6px; background: #0f172a; color: #e2e8f0; overflow-x: auto; max-height: 240px; }}
        .form-actions {{ display: flex; gap: 1rem; flex-wrap: wrap; }}
        .form-actions button {{ flex: 1 1 200px; }}
        .pool-filter {{ display: flex; gap: 1rem; flex-wrap: wrap; margin-top: 0.75rem; }}
        .pool-filter label {{ display: flex; flex-direction: column; font-weight: 600; }}
        .pool-filter select, .pool-filter input {{ margin-top: 0.35rem; padding: 0.4rem; border-radius: 6px; border: 1px solid #cbd5e1; }}
        .pool-filter label.checkbox {{ flex-direction: row; align-items: center; gap: 0.5rem; font-weight: 600; }}
        .pool-filter label.checkbox input {{ margin-top: 0; }}
        .slate-info {{ margin-bottom: 1.5rem; padding: 1rem; border: 1px solid #e2e8f0; border-radius: 8px; background: #f8fafc; }}
        .slate-info ul {{ list-style: none; padding: 0; margin: 0.5rem 0 0; }}
        .slate-info li {{ margin-bottom: 0.25rem; }}
        .slate-info form {{ margin-top: 0.75rem; display: flex; gap: 0.75rem; flex-wrap: wrap; align-items: center; }}
        .slate-info form label {{ font-weight: 600; }}
        .slate-info form input[type=\"file\"] {{ flex: 1 1 260px; }}
        .notice {{ margin: 0.5rem 0; padding: 0.75rem 1rem; border-radius: 6px; }}
        .notice.success {{ background: #ecfdf5; color: #065f46; border: 1px solid #a7f3d0; }}
        .notice.error {{ background: #fef2f2; color: #991b1b; border: 1px solid #fecaca; }}
    </style>
</head>
<body>
    <nav><a href=\"/ui\">Home</a></nav>
    <main>{body}</main>
</body>
</html>"""


def _coerce_percentage_value(value: float | None) -> float | None:
    if value is None:
        return None
    if value < 0:
        return 0.0
    return value * 100.0 if value <= 1.0 else value


def _apply_bias_to_player_records(records: list[PlayerRecord], bias_map: Mapping[str, float]) -> list[PlayerRecord]:
    if not bias_map:
        return list(records)
    biased: list[PlayerRecord] = []
    for record in records:
        factor = float(bias_map.get(record.player_id, 1.0))
        factor = max(0.0, factor)
        new_projection = max(0.0, record.projection * factor)
        metadata = dict(record.metadata)
        metadata.setdefault("baseline_projection", float(metadata.get("baseline_projection", record.projection)))
        metadata["bias_factor"] = factor
        metadata["biased_projection"] = new_projection
        biased.append(record.model_copy(update={"projection": new_projection, "metadata": metadata}))
    return biased


def _render_index_page(
    runs: list[RunRecord],
    preview,
    result,
    error: str | None,
    success: str | None,
    players_mapping: dict[str, str],
    projection_mapping: dict[str, str],
    lineups_count: int,
    parallel_jobs: int,
    perturbation_p25_value: float,
    perturbation_p75_value: float,
    exposure_bias_value: float,
    exposure_bias_target_value: float,
    max_exposure_value: float,
    lineups_per_job_value: int | None,
    max_repeating_players_value: int | None,
    site_value: str,
    sport_value: str,
    min_salary_value: int | None,
    slates: list[dict[str, Any]],
    selected_slate_id: str | None,
    slate_name_value: str | None,
) -> str:
    def _mapping_section(
        section_id: str,
        title: str,
        description: str,
        fields: list[tuple[str, str, str]],
        initial_mapping: dict[str, str],
        preview_element_id: str,
        hidden_input_id: str,
    ) -> str:
        rows_html = "".join(
            f"""
            <div class=\"mapping-field\" data-field=\"{field_key}\" data-initial=\"{escape(initial_mapping.get(field_key, ''))}\">
                <label>{escape(label)}</label>
                <select>
                    <option value=\"\">Select column</option>
                    <option value=\"__custom__\">Custom value…</option>
                </select>
                <input type=\"text\" class=\"custom-value\" placeholder=\"Custom column or pipeline (e.g. First Name|Last Name)\" style=\"display:none;\">
                <small>{escape(help_text)}</small>
            </div>
            """
            for field_key, label, help_text in fields
        )
        return f"""
        <section id=\"{section_id}\" class=\"mapping-section\">
            <h3>{escape(title)}</h3>
            <p class=\"hint\">{escape(description)}</p>
            <div class=\"mapping-grid\">{rows_html}</div>
            <details class=\"mapping-preview\">
                <summary>Show {escape(title.lower())} JSON</summary>
                <pre id=\"{preview_element_id}\"></pre>
            </details>
            <input type=\"hidden\" name=\"{hidden_input_id}\" id=\"{hidden_input_id}\">
        </section>
        """

    players_section = _mapping_section(
        section_id="players-mapping",
        title="Players Columns",
        description="Match each required field to a column in your players CSV.",
        fields=PLAYERS_MAPPING_FIELDS,
        initial_mapping=players_mapping,
        preview_element_id="players-mapping-preview",
        hidden_input_id="players_mapping",
    )

    projection_section = _mapping_section(
        section_id="projections-mapping",
        title="Projections Columns",
        description="Match each required field to a column in your projections CSV.",
        fields=PROJECTION_MAPPING_FIELDS,
        initial_mapping=projection_mapping,
        preview_element_id="projection-mapping-preview",
        hidden_input_id="projection_mapping",
    )

    site_options_html = "".join(
        f'<option value="{escape(site)}"{" selected" if site == site_value else ""}>{escape(label)}</option>'
        for site, label in SITE_CHOICES
    )
    sport_options_html = "".join(
        f'<option value="{escape(sport)}"{" selected" if sport == sport_value else ""}>{escape(label)}</option>'
        for sport, label in SPORT_CHOICES
    )

    current_slate = slates[0] if slates else None
    slate_options_html = "<option value=\"\">Upload new slate</option>" + "".join(
        f"<option value=\"{escape(str(slate['slate_id']))}\"{' selected' if str(slate['slate_id']) == (selected_slate_id or '') else ''}>{escape(slate['display'])}</option>"
        for slate in slates
    )

    form_html = f"""
    <form method=\"post\" action=\"/ui\" enctype=\"multipart/form-data\">
        <label>Stored Slate (optional)</label>
        <select name=\"slate_id\">{slate_options_html}</select>
        <small>Select a saved slate or leave blank to upload new files.</small>

        <label>Slate name</label>
        <input type=\"text\" name=\"slate_name\" value=\"{escape(slate_name_value or '')}\" placeholder=\"e.g. FD NFL Main\">

        <label>Players CSV</label>
        <input type=\"file\" id=\"players-file\" name=\"players\" accept=\".csv,text/csv\">
        <small>Optional when using a stored slate.</small>

        <label>Projections CSV</label>
        <input type=\"file\" id=\"projections-file\" name=\"projections\" accept=\".csv,text/csv\">
        <small>Optional when using a stored slate.</small>

        {players_section}
        {projection_section}

        <label>Number of lineups</label>
        <input type=\"number\" name=\"lineups\" min=\"1\" value=\"{lineups_count}\">

        <label>Site</label>
        <select name=\"site\">{site_options_html}</select>

        <label>Sport</label>
        <select name=\"sport\">{sport_options_html}</select>

        <label>Parallel workers</label>
        <input type=\"number\" name=\"parallel_jobs\" min=\"1\" max=\"16\" value=\"{parallel_jobs}\">

        <label>Perturbation at 25th percentile (%)</label>
        <input type=\"number\" name=\"perturbation_p25\" min=\"0\" max=\"100\" step=\"1\" value=\"{perturbation_p25_value:.1f}\">

        <label>Perturbation at 75th percentile (%)</label>
        <input type=\"number\" name=\"perturbation_p75\" min=\"0\" max=\"100\" step=\"1\" value=\"{perturbation_p75_value:.1f}\">

        <label>Exposure bias (%)</label>
        <input type=\"number\" name=\"exposure_bias\" min=\"0\" max=\"100\" step=\"1\" value=\"{exposure_bias_value:.1f}\">

        <label>Bias target exposure (%)</label>
        <input type=\"number\" name=\"exposure_bias_target\" min=\"0\" max=\"100\" step=\"1\" value=\"{exposure_bias_target_value:.1f}\">

        <label>Max player exposure (0-1)</label>
        <input type=\"number\" name=\"max_exposure\" min=\"0\" max=\"1\" step=\"0.05\" value=\"{max_exposure_value:.2f}\">

        <label>Lineups per job (blank for auto)</label>
        <input type=\"number\" name=\"lineups_per_job\" min=\"1\" max=\"1000\" value=\"{'' if lineups_per_job_value is None else lineups_per_job_value}\">

        <label>Max repeating players (blank for default)</label>
        <input type=\"number\" name=\"max_repeating_players\" min=\"0\" max=\"8\" value=\"{'' if max_repeating_players_value is None else max_repeating_players_value}\">

        <label>Minimum salary (blank to use site default)</label>
        <input type=\"number\" name=\"min_salary\" min=\"0\" step=\"100\" value=\"{'' if min_salary_value is None else min_salary_value}\">

        <div class=\"form-actions\">
            <button type=\"submit\" name=\"submit_action\" value=\"preview\">Preview</button>
            <button type=\"submit\" name=\"submit_action\" value=\"lineups\" class=\"secondary\">Build Lineups</button>
        </div>
    </form>
    """

    slate_info_html = ""
    if current_slate:
        slate_info_html = f"""
        <section class=\"slate-info\">
            <h2>Current Slate</h2>
            <p><strong>{escape(current_slate['display'])}</strong></p>
            <ul>
                <li>Players file: {escape(current_slate['players_filename'])}</li>
                <li>Projections file: {escape(current_slate['projections_filename'])}</li>
                <li>Uploaded: {current_slate['created_at'].astimezone().strftime('%Y-%m-%d %H:%M:%S')}</li>
            </ul>
        </section>
        """

    def _safe_js_object(data: dict[str, str]) -> str:
        json_text = json.dumps(data)
        return json_text.replace("</", "<\\/")

    initial_players_mapping_json = _safe_js_object(players_mapping)
    initial_projection_mapping_json = _safe_js_object(projection_mapping)

    mapping_script = f"""
    <script>
    (() => {{
        const playersInitial = {initial_players_mapping_json};
        const projectionsInitial = {initial_projection_mapping_json};

        function createMappingController(sectionId, hiddenInputId, previewId, initialMapping) {{
            const section = document.getElementById(sectionId);
            const hiddenInput = document.getElementById(hiddenInputId);
            const preview = document.getElementById(previewId);
            if (!section || !hiddenInput) {{
                return {{
                    setHeaders() {{}},
                }};
            }}

            const rows = Array.from(section.querySelectorAll('.mapping-field')).map((row) => {{
                const select = row.querySelector('select');
                const customInput = row.querySelector('.custom-value');
                return {{
                    key: row.dataset.field,
                    row,
                    select,
                    customInput,
                }};
            }});

            const state = {{ headers: [] }};

            function rebuildOptions(select, headers) {{
                select.innerHTML = '';
                const placeholder = document.createElement('option');
                placeholder.value = '';
                placeholder.textContent = 'Select column';
                select.appendChild(placeholder);
                headers.forEach((header) => {{
                    const option = document.createElement('option');
                    option.value = header;
                    option.textContent = header;
                    select.appendChild(option);
                }});
                const customOption = document.createElement('option');
                customOption.value = '__custom__';
                customOption.textContent = 'Custom value…';
                select.appendChild(customOption);
            }}

            function setFieldValue(field, value) {{
                if (!value) {{
                    field.select.value = '';
                    field.customInput.value = '';
                    field.customInput.style.display = 'none';
                    return;
                }}
                if (state.headers.includes(value)) {{
                    field.select.value = value;
                    field.customInput.value = '';
                    field.customInput.style.display = 'none';
                    return;
                }}
                field.select.value = '__custom__';
                field.customInput.value = value;
                field.customInput.style.display = 'block';
            }}

            function getFieldValue(field) {{
                if (field.select.value === '__custom__') {{
                    return field.customInput.value.trim();
                }}
                return field.select.value.trim();
            }}

            function updateHidden() {{
                const mapping = {{}};
                rows.forEach((field) => {{
                    const value = getFieldValue(field);
                    if (value) {{
                        mapping[field.key] = value;
                    }}
                }});
                const jsonValue = JSON.stringify(mapping, null, 2);
                hiddenInput.value = jsonValue;
                if (preview) {{
                    preview.textContent = jsonValue;
                }}
            }}

            rows.forEach((field) => {{
                rebuildOptions(field.select, state.headers);
                const initialValue = initialMapping[field.key] ?? '';
                setFieldValue(field, initialValue);
                field.select.addEventListener('change', () => {{
                    if (field.select.value === '__custom__') {{
                        field.customInput.style.display = 'block';
                        if (!field.customInput.value) {{
                            field.customInput.focus();
                        }}
                    }} else {{
                        field.customInput.style.display = 'none';
                        field.customInput.value = '';
                    }}
                    updateHidden();
                }});
                field.customInput.addEventListener('input', updateHidden);
            }});

            updateHidden();

            return {{
                setHeaders(headers) {{
                    state.headers = headers;
                    rows.forEach((field) => {{
                        const currentValue = getFieldValue(field) || (initialMapping[field.key] ?? '');
                        rebuildOptions(field.select, headers);
                        setFieldValue(field, currentValue);
                    }});
                    updateHidden();
                }},
            }};
        }}

        function splitCSV(line) {{
            const result = [];
            let current = '';
            let inQuotes = false;
            for (let i = 0; i < line.length; i += 1) {{
                const char = line[i];
                if (char === '"') {{
                    if (inQuotes && line[i + 1] === '"') {{
                        current += '"';
                        i += 1;
                    }} else {{
                        inQuotes = !inQuotes;
                    }}
                }} else if (char === ',' && !inQuotes) {{
                    result.push(current);
                    current = '';
                }} else {{
                    current += char;
                }}
            }}
            result.push(current);
            return result;
        }}

        function extractHeaders(contents) {{
            if (!contents) {{
                return [];
            }}
            const lines = contents.replace(/\\r\\n/g, '\\n').split('\\n');
            const firstLine = lines.find((line) => line.trim().length > 0);
            if (!firstLine) {{
                return [];
            }}
            return splitCSV(firstLine).map((header) => header.trim()).filter((header) => header.length > 0);
        }}

        function readHeadersFromInput(input, callback) {{
            if (!input || !input.files || input.files.length === 0) {{
                callback([]);
                return;
            }}
            const file = input.files[0];
            const reader = new FileReader();
            reader.onload = (event) => {{
                const readerTarget = event && event.target ? event.target : {{}};
                const contents = typeof readerTarget.result === 'string' ? readerTarget.result : '';
                const headers = extractHeaders(contents);
                callback(headers);
            }};
            reader.onerror = () => callback([]);
            reader.readAsText(file);
        }}

        const playersController = createMappingController(
            'players-mapping',
            'players_mapping',
            'players-mapping-preview',
            playersInitial,
        );
        const projectionsController = createMappingController(
            'projections-mapping',
            'projection_mapping',
            'projection-mapping-preview',
            projectionsInitial,
        );

        const playersInput = document.getElementById('players-file');
        const projectionsInput = document.getElementById('projections-file');

        if (playersInput) {{
            readHeadersFromInput(playersInput, (headers) => playersController.setHeaders(headers));
            playersInput.addEventListener('change', () => {{
                readHeadersFromInput(playersInput, (headers) => playersController.setHeaders(headers));
            }});
        }}
        if (projectionsInput) {{
            readHeadersFromInput(projectionsInput, (headers) => projectionsController.setHeaders(headers));
            projectionsInput.addEventListener('change', () => {{
                readHeadersFromInput(projectionsInput, (headers) => projectionsController.setHeaders(headers));
            }});
        }}
    }})();
    </script>
    """

    flash_html = ""
    if error:
        flash_html += f"<div class='flash error'>{escape(error)}</div>"
    if success:
        flash_html += f"<div class='flash success'>{escape(success)}</div>"

    preview_html = ""
    if preview:
        missing = ", ".join(map(escape, preview.players_missing_projection)) if preview.players_missing_projection else "None"
        unmatched = ", ".join(map(escape, preview.unmatched_projection_rows)) if preview.unmatched_projection_rows else "None"
        preview_html = f"""
        <section>
            <h2>Preview Report</h2>
            <table>
                <tr><th>Total Players</th><td>{preview.total_players}</td></tr>
                <tr><th>Matched Players</th><td>{preview.matched_players}</td></tr>
                <tr><th>Players Missing Projection</th><td>{len(preview.players_missing_projection)}</td></tr>
                <tr><th>Projection Rows Without Players</th><td>{len(preview.unmatched_projection_rows)}</td></tr>
            </table>
            <p><strong>Missing Projections:</strong> {missing}</p>
            <p><strong>Unmatched Projections:</strong> {unmatched}</p>
        </section>
        """

    result_html = ""
    if result:
        top_lineup = result["lineup"]
        min_salary_display = result.get("min_salary")
        min_salary_text = "" if not min_salary_display else f" – Min Salary {min_salary_display}"
        usage_lookup = result.get("usage_lookup") or {
            item.player_id: item.exposure for item in _calculate_player_usage([top_lineup])
        }
        lineup_usage_sum = sum(usage_lookup.get(player.player_id, 0.0) for player in top_lineup.players) * 100
        usage_product = 1.0
        for player in top_lineup.players:
            usage_product *= max(usage_lookup.get(player.player_id, 0.0), 1e-6)
        uniqueness_score = 1.0 / usage_product
        uniqueness_text = _format_large(uniqueness_score)
        lineup_rows = "".join(
            f"<tr><td>{'/'.join(player.positions)}</td>"
            f"<td>{escape(player.name)}</td>"
            f"<td>{escape(player.team)}</td>"
            f"<td>{player.salary}</td>"
            f"<td>{player.baseline_projection:.2f}</td>"
            f"<td>{player.projection:.2f}</td>"
            f"<td>{usage_lookup.get(player.player_id, 0.0) * 100:.1f}%</td></tr>"
            for player in top_lineup.players
        )
        result_html = f"""
        <section>
            <h2>Run Saved</h2>
            <p>Run ID: <a href=\"/ui/runs/{result['run_id']}\">{result['run_id']}</a></p>
            <h3>Top Lineup – Baseline {top_lineup.baseline_projection:.2f} (perturbed {top_lineup.projection:.2f}){min_salary_text} – Usage Sum {lineup_usage_sum:.1f}% – Uniqueness {uniqueness_text}</h3>
            <table>
                <thead><tr><th>Position</th><th>Player</th><th>Team</th><th>Salary</th><th>Baseline Projection</th><th>Perturbed Projection</th><th>Usage</th></tr></thead>
                <tbody>{lineup_rows}</tbody>
            </table>
        </section>
        """

    runs_html = "".join(
        f"<li><a href=\"/ui/runs/{run.run_id}\">{run.run_id}</a> – {run.created_at.astimezone().strftime('%Y-%m-%d %H:%M:%S')} ({run.site} {run.sport})</li>"
        for run in runs
    ) or "<p>No runs yet.</p>"

    runs_section = f"""
    <section class=\"runs-list\">
        <h2>Recent Runs</h2>
        <p><a href=\"/ui/pool\">View combined lineup pool</a></p>
        <ul>{runs_html}</ul>
    </section>
    """

    body = flash_html + slate_info_html + form_html + preview_html + result_html + runs_section + mapping_script
    return _render_page(body)


def _run_to_csv(run: RunRecord) -> str:
    buffer = StringIO()
    writer = csv.writer(buffer)
    writer.writerow([
        "run_id", "lineup_id", "slot", "player_id", "name", "team", "positions", "salary", "projection", "baseline_projection", "ownership"
    ])
    for lineup_data in run.lineups:
        lineup = LineupResponse.model_validate(_normalize_lineup_dict(lineup_data))
        for slot, player in enumerate(lineup.players, start=1):
            writer.writerow([
                run.run_id,
                lineup.lineup_id,
                slot,
                player.player_id,
                player.name,
                player.team,
                "/".join(player.positions),
                player.salary,
                f"{player.projection:.4f}",
                f"{player.baseline_projection:.4f}",
                "" if player.ownership is None else f"{player.ownership:.2f}",
            ])
    return buffer.getvalue()



def _render_run_detail_page(run: RunRecord) -> str:
    report = run.report
    lineups = [LineupResponse.model_validate(_normalize_lineup_dict(lineup_data)) for lineup_data in run.lineups]
    analysis = _analyze_lineups(lineups)
    usage = analysis["usage"]
    usage_lookup = analysis["usage_lookup"]
    lineup_metrics = analysis["lineup_metrics"]
    lineup_groups = analysis["lineup_groups"]
    baseline_scores = analysis["baseline_scores"]
    lineup_usage_sums = analysis["usage_sums"]
    lineup_uniqueness_scores = analysis["uniqueness_scores"]
    unique_players_used = analysis["unique_players"]

    if baseline_scores:
        mean_score = statistics.fmean(baseline_scores)
        median_score = statistics.median(baseline_scores)
        std_score = statistics.pstdev(baseline_scores) if len(baseline_scores) > 1 else 0.0
        sorted_scores = sorted(baseline_scores, reverse=True)
        top10_count = max(1, int(len(sorted_scores) * 0.10))
        top1_count = max(1, int(len(sorted_scores) * 0.01))
        top10_avg = sum(sorted_scores[:top10_count]) / top10_count
        top1_avg = sum(sorted_scores[:top1_count]) / top1_count
    else:
        mean_score = median_score = std_score = top10_avg = top1_avg = 0.0
        top10_count = top1_count = 0

    if lineup_usage_sums:
        usage_mean = statistics.fmean(lineup_usage_sums)
        usage_median = statistics.median(lineup_usage_sums)
        usage_std = statistics.pstdev(lineup_usage_sums) if len(lineup_usage_sums) > 1 else 0.0
    else:
        usage_mean = usage_median = usage_std = 0.0

    if lineup_uniqueness_scores:
        uniqueness_mean = statistics.fmean(lineup_uniqueness_scores)
        uniqueness_median = statistics.median(lineup_uniqueness_scores)
        uniqueness_std = statistics.pstdev(lineup_uniqueness_scores) if len(lineup_uniqueness_scores) > 1 else 0.0
    else:
        uniqueness_mean = uniqueness_median = uniqueness_std = 0.0

    def _lineup_signature(players: list[LineupPlayerResponse]) -> tuple[str, ...]:
        return tuple(sorted(player.player_id for player in players))

    lineups_html, total_unique = _render_top_lineups(
        lineup_groups,
        lineup_metrics,
        usage_lookup,
        top_n=100,
        descriptor="baseline projection",
    )

    if baseline_scores:
        stats_html = f"""
        <section>
            <h2>Lineup Summary</h2>
            <table>
                <tr><th>Total lineups</th><td>{len(lineups)}</td></tr>
                <tr><th>Unique players used</th><td>{len(unique_players_used)}</td></tr>
                <tr><th>Mean baseline projection</th><td>{mean_score:.2f}</td></tr>
                <tr><th>Median baseline projection</th><td>{median_score:.2f}</td></tr>
                <tr><th>Std. dev.</th><td>{std_score:.2f}</td></tr>
                <tr><th>Top 10% average ({top10_count} lineups)</th><td>{top10_avg:.2f}</td></tr>
                <tr><th>Top 1% average ({max(top1_count, 1)} lineup{'s' if top1_count != 1 else ''})</th><td>{top1_avg:.2f}</td></tr>
                <tr><th>Mean usage sum</th><td>{usage_mean:.1f}%</td></tr>
                <tr><th>Median usage sum</th><td>{usage_median:.1f}%</td></tr>
                <tr><th>Usage std. dev.</th><td>{usage_std:.1f}</td></tr>
                <tr><th>Mean uniqueness</th><td>{_format_large(uniqueness_mean)}</td></tr>
                <tr><th>Median uniqueness</th><td>{_format_large(uniqueness_median)}</td></tr>
                <tr><th>Uniqueness std. dev.</th><td>{_format_large(uniqueness_std)}</td></tr>
            </table>
        </section>
        """
    else:
        stats_html = ""

    usage_rows = "".join(
        f"<tr><td>{escape(item.name)}</td><td>{escape(item.team)}</td><td>{'/'.join(item.positions)}</td>"
        f"<td>{item.count}</td><td>{item.exposure * 100:.1f}%</td></tr>"
        for item in usage
    ) or "<tr><td colspan=5>No lineups generated.</td></tr>"
    usage_table = f"""
    <section>
        <h2>Player Usage</h2>
        <table>
            <thead><tr><th>Player</th><th>Team</th><th>Positions</th><th>Lineups</th><th>Usage</th></tr></thead>
            <tbody>{usage_rows}</tbody>
        </table>
    </section>
    """

    max_exposure_display = run.request.get("max_exposure")
    max_repeating_display = run.request.get("max_repeating_players")
    min_salary_display = run.request.get("min_salary")
    if isinstance(max_exposure_display, (int, float)):
        max_exposure_display = f"{max_exposure_display:.2f}"
    else:
        max_exposure_display = "-"
    max_repeating_display = "-" if max_repeating_display is None else str(max_repeating_display)
    min_salary_display = "-" if min_salary_display in (None, "") else str(min_salary_display)

    bias_summary_data = run.request.get("bias_summary") if isinstance(run.request, dict) else None
    bias_section = ""
    slate_id_for_reset = run.request.get("slate_id") if isinstance(run.request, dict) else None
    if bias_summary_data:
        try:
            min_factor = float(bias_summary_data.get("min_factor", 1.0))
            max_factor = float(bias_summary_data.get("max_factor", 1.0))
            target_percent = bias_summary_data.get("target_percent")
            strength_percent = bias_summary_data.get("strength_percent")
            lineups_tracked = bias_summary_data.get("lineups_tracked", 0)
            factor_count = len(bias_summary_data.get("factors", {}))
        except Exception:  # pragma: no cover - defensive parsing
            min_factor = max_factor = 1.0
            target_percent = strength_percent = None
            lineups_tracked = factor_count = 0
        reset_form = ""
        if slate_id_for_reset:
            reset_form = f"""
            <form method=\"post\" action=\"/slates/{escape(slate_id_for_reset)}/reset-bias\" style=\"margin-top:0.75rem;\">
                <input type=\"hidden\" name=\"redirect\" value=\"/ui/runs/{run.run_id}\">
                <button type=\"submit\" class=\"secondary\">Remove accumulated bias</button>
            </form>
            """
        target_display = "-" if target_percent is None else f"{target_percent:.1f}"
        strength_display = "-" if strength_percent is None else f"{strength_percent:.1f}"
        bias_section = f"""
        <section>
            <h2>Bias Summary</h2>
            <table>
                <tr><th>Min factor</th><td>{min_factor:.3f}</td></tr>
                <tr><th>Max factor</th><td>{max_factor:.3f}</td></tr>
                <tr><th>Target exposure (%)</th><td>{target_display}</td></tr>
                <tr><th>Bias strength (%)</th><td>{strength_display}</td></tr>
                <tr><th>Lineups tracked</th><td>{lineups_tracked}</td></tr>
                <tr><th>Players tracked</th><td>{factor_count}</td></tr>
            </table>
            {reset_form}
        </section>
        """

    body = f"""
    <section>
        <h1>Run {run.run_id}</h1>
        <p><strong>Created:</strong> {run.created_at.astimezone().strftime('%Y-%m-%d %H:%M:%S')}</p>
        <p><strong>Site/Sport:</strong> {run.site} {run.sport}</p>
        <p><strong>Max Exposure:</strong> {max_exposure_display}</p>
        <p><strong>Max Repeating Players:</strong> {max_repeating_display}</p>
        <p><strong>Min Salary:</strong> {min_salary_display}</p>

        <h2>Merge Report</h2>
        <table>
            <tr><th>Total Players</th><td>{report['total_players']}</td></tr>
            <tr><th>Matched Players</th><td>{report['matched_players']}</td></tr>
            <tr><th>Missing Projections</th><td>{len(report['players_missing_projection'])}</td></tr>
            <tr><th>Unmatched Projections</th><td>{len(report['unmatched_projection_rows'])}</td></tr>
        </table>
    </section>
    {stats_html}
    {bias_section}
    {usage_table}
    <section>
        <h2>Lineups</h2>
        {lineups_html}
    </section>
    <p><a href=\"/ui\">Back to runs</a></p>
    """
    return _render_page(body)


def _render_lineup_pool_page(
    runs: list[RunRecord],
    *,
    slates: list[SlateRecord],
    selected_slate: SlateRecord | None,
    slate_filter: str | None,
    site_filter: str | None,
    sport_filter: str | None,
    limit: int,
    all_dates: bool,
    today: Any,
    notice: str | None,
    error: str | None,
    filter_criteria: FilterCriteria,
    filter_values: Mapping[str, str],
    filter_errors: list[str],
) -> str:
    selected_slate_id = selected_slate.slate_id if selected_slate else (slate_filter or None)

    if selected_slate and not site_filter:
        site_filter = selected_slate.site
    if selected_slate and not sport_filter:
        sport_filter = selected_slate.sport

    filtered_runs: list[RunRecord] = []
    for run in runs:
        run_slate_id = run.request.get("slate_id") if isinstance(run.request, dict) else None
        if selected_slate_id:
            if run_slate_id != selected_slate_id:
                continue
        else:
            if site_filter is not None and run.site != site_filter:
                continue
            if sport_filter is not None and run.sport != sport_filter:
                continue
            run_date = run.created_at.astimezone().date()
            if not all_dates and run_date != today:
                continue
        if selected_slate_id and not all_dates:
            run_date = run.created_at.astimezone().date()
            if run_date != today:
                continue
        filtered_runs.append(run)
    filtered_runs = filtered_runs[:limit]

    total_runs = len(filtered_runs)
    recent_label = filtered_runs[0].created_at.astimezone().strftime('%Y-%m-%d %H:%M:%S') if filtered_runs else "-"
    latest_run_id = filtered_runs[0].run_id if filtered_runs else "-"

    baseline_lookup = _baseline_lookup_for_pool(selected_slate, filtered_runs)
    analysis, candidates = _prepare_pool_analysis(filtered_runs, baseline_lookup=baseline_lookup)

    usage = analysis["usage"]
    usage_lookup = analysis["usage_lookup"]
    lineup_groups = analysis["lineup_groups"]
    lineup_metrics = analysis["lineup_metrics"]
    baseline_scores = analysis["baseline_scores"]
    lineup_usage_sums = analysis["usage_sums"]
    lineup_uniqueness_scores = analysis["uniqueness_scores"]
    unique_players_used = analysis["unique_players"]
    total_lineups = len(analysis["lineups"])
    unique_lineups = len(lineup_groups)

    if baseline_scores:
        sorted_scores = sorted(baseline_scores, reverse=True)
        top10_count = max(1, int(len(sorted_scores) * 0.10))
        top1_count = max(1, int(len(sorted_scores) * 0.01))
        top10_avg = sum(sorted_scores[:top10_count]) / top10_count
        top1_avg = sum(sorted_scores[:top1_count]) / top1_count
    else:
        top10_avg = top1_avg = 0.0
        top10_count = top1_count = 0

    if lineup_usage_sums:
        usage_median = statistics.median(lineup_usage_sums)
        usage_std = statistics.pstdev(lineup_usage_sums) if len(lineup_usage_sums) > 1 else 0.0
    else:
        usage_median = usage_std = 0.0

    if lineup_uniqueness_scores:
        uniqueness_mean = statistics.fmean(lineup_uniqueness_scores)
        uniqueness_median = statistics.median(lineup_uniqueness_scores)
        uniqueness_std = statistics.pstdev(lineup_uniqueness_scores) if len(lineup_uniqueness_scores) > 1 else 0.0
    else:
        uniqueness_mean = uniqueness_median = uniqueness_std = 0.0

    filter_result = filter_lineups(candidates, filter_criteria)
    pool_summary = filter_result.pool_summary

    def _fmt_float(value: float | None, precision: int = 2) -> str:
        if value is None:
            return "-"
        return f"{value:.{precision}f}"

<<<<<<< HEAD
    filtered_usage = _calculate_filtered_player_usage(filter_result.lineups)

=======
>>>>>>> a9d68e45
    lineups_html, _ = _render_top_lineups(
        lineup_groups,
        lineup_metrics,
        usage_lookup,
        top_n=200,
        descriptor="baseline projection",
    )

    def _render_usage_section(title: str, items: Sequence[PlayerUsageResponse]) -> str:
        rows = "".join(
            f"<tr><td>{escape(item.name)}</td><td>{escape(item.team)}</td><td>{'/'.join(item.positions)}</td><td>{item.count}</td><td>{item.exposure * 100:.1f}%</td></tr>"
            for item in items
        ) or "<tr><td colspan=5>No lineups available.</td></tr>"
        return f"""
        <section>
            <h2>{title}</h2>
            <table>
                <thead><tr><th>Player</th><th>Team</th><th>Positions</th><th>Lineups</th><th>Usage</th></tr></thead>
                <tbody>{rows}</tbody>
            </table>
        </section>
        """

    usage_table = _render_usage_section("Player Usage (All Runs)", usage)
    filtered_usage_table = _render_usage_section(
        "Player Usage (Filtered Selection)", filtered_usage
    )

    display_top1_count = max(top1_count, 1)
    summary_rows = "".join(
        [
            f"<tr><th>Runs included</th><td>{total_runs}</td></tr>",
            f"<tr><th>Total lineup instances</th><td>{pool_summary.total_instances}</td></tr>",
            f"<tr><th>Unique lineups</th><td>{unique_lineups}</td></tr>",
            f"<tr><th>Unique players</th><td>{len(unique_players_used)}</td></tr>",
            f"<tr><th>Mean baseline projection</th><td>{_fmt_float(pool_summary.baseline_mean)}</td></tr>",
            f"<tr><th>Median baseline projection</th><td>{_fmt_float(pool_summary.baseline_median)}</td></tr>",
            f"<tr><th>Baseline std. dev.</th><td>{_fmt_float(pool_summary.baseline_std)}</td></tr>",
            f"<tr><th>Top 10% average ({top10_count} lineups)</th><td>{top10_avg:.2f}</td></tr>",
            f"<tr><th>Top 1% average ({display_top1_count} lineup{'s' if display_top1_count != 1 else ''})</th><td>{top1_avg:.2f}</td></tr>",
            f"<tr><th>Mean perturbed projection</th><td>{_fmt_float(pool_summary.projection_mean)}</td></tr>",
            f"<tr><th>Mean usage sum</th><td>{_fmt_float(pool_summary.usage_mean, 1)}%</td></tr>",
            f"<tr><th>Median usage sum</th><td>{usage_median:.1f}%</td></tr>",
            f"<tr><th>Usage std. dev.</th><td>{usage_std:.1f}%</td></tr>",
            f"<tr><th>Mean uniqueness</th><td>{_format_large(uniqueness_mean)}</td></tr>",
            f"<tr><th>Median uniqueness</th><td>{_format_large(uniqueness_median)}</td></tr>",
            f"<tr><th>Uniqueness std. dev.</th><td>{_format_large(uniqueness_std)}</td></tr>",
        ]
    )

    range_note = "All dates" if all_dates else "Today"
    if selected_slate:
        range_note += f" • Slate: {escape(selected_slate.name or 'Unnamed')}"
    summary_section = f"""
    <section>
        <h2>Pool Summary</h2>
        <p>Range: {range_note}</p>
        <table>
            {summary_rows}
        </table>
    </section>
    """

    filtered_summary = filter_result.summary

    filtered_summary_rows = "".join(
        [
            f"<tr><th>Available unique lineups</th><td>{filtered_summary.available_lineups}</td></tr>",
            f"<tr><th>Selected unique lineups</th><td>{filtered_summary.selected_lineups}</td></tr>",
            f"<tr><th>Total lineup instances</th><td>{filtered_summary.total_instances}</td></tr>",
            f"<tr><th>Mean baseline projection</th><td>{_fmt_float(filtered_summary.baseline_mean)}</td></tr>",
            f"<tr><th>Baseline std. dev.</th><td>{_fmt_float(filtered_summary.baseline_std)}</td></tr>",
            f"<tr><th>Mean perturbed projection</th><td>{_fmt_float(filtered_summary.projection_mean)}</td></tr>",
            f"<tr><th>Mean usage sum</th><td>{_fmt_float(filtered_summary.usage_mean, 1)}%</td></tr>",
            f"<tr><th>Mean uniqueness</th><td>{'-' if filtered_summary.uniqueness_mean is None else _format_large(filtered_summary.uniqueness_mean)}</td></tr>",
        ]
    )

    filtered_summary_section = f"""
    <section>
        <h2>Filtered Lineup Summary</h2>
        <table>
            {filtered_summary_rows}
        </table>
    </section>
    """

    filtered_rows = []
    for item in filter_result.lineups:
        candidate = item.candidate
        run_ids_display = ", ".join(candidate.run_ids) if candidate.run_ids else "-"
        players_display = "<br>".join(
            f"{escape(player.name)} ({'/'.join(player.positions)}) – {escape(player.team)}"
            for player in candidate.lineup.players
        )
        filtered_rows.append(
            "<tr>"
            f"<td>{item.rank}</td>"
            f"<td>{escape(candidate.lineup.lineup_id)}</td>"
            f"<td>{run_ids_display}</td>"
            f"<td>{candidate.salary}</td>"
            f"<td>{candidate.baseline:.2f}</td>"
            f"<td>{candidate.projection:.2f}</td>"
            f"<td>{candidate.usage_sum:.1f}%</td>"
            f"<td>{_format_large(candidate.uniqueness)}</td>"
            f"<td>{candidate.count}</td>"
            f"<td>{players_display}</td>"
            "</tr>"
        )

    if filtered_rows:
        filtered_table = "".join(filtered_rows)
        filtered_table_section = f"""
        <section>
            <h2>Filtered Lineups ({len(filter_result.lineups)})</h2>
            <table>
                <thead><tr><th>#</th><th>Lineup</th><th>Runs</th><th>Salary</th><th>Baseline</th><th>Perturbed</th><th>Usage Sum</th><th>Uniqueness</th><th>Instances</th><th>Players</th></tr></thead>
                <tbody>{filtered_table}</tbody>
            </table>
        </section>
        """
    else:
        filtered_table_section = "<section><h2>Filtered Lineups</h2><p>No lineups match the current filters.</p></section>"

    export_button_html = ""
    if filter_result.lineups:
        export_params: dict[str, str] = {}
        if selected_slate_id:
            export_params["slate_id"] = selected_slate_id
        if site_filter and not selected_slate_id:
            export_params["site"] = site_filter
        if sport_filter and not selected_slate_id:
            export_params["sport"] = sport_filter
        export_params["limit"] = str(limit)
        if all_dates:
            export_params["all_dates"] = "true"
        export_params["filter_limit"] = str(filter_criteria.limit)
        for key in [
            "baseline_min",
            "baseline_max",
            "projection_min",
            "projection_max",
            "salary_min",
            "salary_max",
            "usage_min",
            "usage_max",
            "uniqueness_min",
            "uniqueness_max",
            "include_players",
            "exclude_players",
            "include_teams",
            "exclude_teams",
            "filter_sort",
            "filter_dir",
        ]:
            value = filter_values.get(key)
            if value:
                export_params[key] = value
        export_url = f"/pool/export.csv?{urllib.parse.urlencode(export_params)}"
        export_button_html = f"<p><a class=\"button\" href=\"{export_url}\">Download filtered lineups (CSV)</a></p>"

    runs_list_items = []
    for run in filtered_runs:
        run_slate_name = run.request.get("slate_name") if isinstance(run.request, dict) else None
        run_slate_id = run.request.get("slate_id") if isinstance(run.request, dict) else None
        slate_descriptor = ""
        if run_slate_name:
            slate_descriptor = f" – {escape(str(run_slate_name))}"
        elif run_slate_id:
            slate_descriptor = f" – {escape(str(run_slate_id))}"
        runs_list_items.append(
            f"<li><a href=\"/ui/runs/{run.run_id}\">{run.created_at.astimezone().strftime('%Y-%m-%d %H:%M:%S')}</a> – {run.run_id} ({run.site} {run.sport}, {len(run.lineups)} lineups{slate_descriptor})</li>"
        )
    runs_list = "".join(runs_list_items) or "<p>No runs match the current filters.</p>"

    runs_section = f"""
    <section>
        <h2>Runs in Pool</h2>
        <ol>{runs_list}</ol>
    </section>
    """

    slate_options_html = ["<option value=\"\">All slates</option>"]
    for slate in slates:
        selected_attr = " selected" if slate.slate_id == selected_slate_id else ""
        label = f"{slate.site} {slate.sport} – {slate.name or 'Unnamed'}"
        slate_options_html.append(f"<option value=\"{escape(slate.slate_id)}\"{selected_attr}>{escape(label)}</option>")
    slate_options = "".join(slate_options_html)

    site_options = "".join(
        f"<option value=\"{code}\"{' selected' if site_filter == code else ''}>{label}</option>"
        for code, label in SITE_CHOICES
    )
    site_options = "<option value=\"\">All sites</option>" + site_options

    sport_options = "".join(
        f"<option value=\"{code}\"{' selected' if sport_filter == code else ''}>{label}</option>"
        for code, label in SPORT_CHOICES
    )
    sport_options = "<option value=\"\">All sports</option>" + sport_options

    all_dates_checked = " checked" if all_dates else ""
    site_disabled = " disabled" if selected_slate_id else ""
    sport_disabled = " disabled" if selected_slate_id else ""
    hidden_site = (
        f"<input type=\"hidden\" name=\"site\" value=\"{escape(site_filter)}\">" if selected_slate_id and site_filter else ""
    )
    hidden_sport = (
        f"<input type=\"hidden\" name=\"sport\" value=\"{escape(sport_filter)}\">" if selected_slate_id and sport_filter else ""
    )

    notice_html = f"<p class=\"notice success\">{escape(notice)}</p>" if notice else ""
    error_html = f"<p class=\"notice error\">{escape(error)}</p>" if error else ""
    filter_error_html = "".join(
        f"<p class=\"notice error\">{escape(msg)}</p>" for msg in filter_errors
    )

    baseline_min_val = escape(filter_values.get("baseline_min", ""))
    baseline_max_val = escape(filter_values.get("baseline_max", ""))
    projection_min_val = escape(filter_values.get("projection_min", ""))
    projection_max_val = escape(filter_values.get("projection_max", ""))
    salary_min_val = escape(filter_values.get("salary_min", ""))
    salary_max_val = escape(filter_values.get("salary_max", ""))
    usage_min_val = escape(filter_values.get("usage_min", ""))
    usage_max_val = escape(filter_values.get("usage_max", ""))
    uniqueness_min_val = escape(filter_values.get("uniqueness_min", ""))
    uniqueness_max_val = escape(filter_values.get("uniqueness_max", ""))
    include_players_val = escape(filter_values.get("include_players", ""))
    exclude_players_val = escape(filter_values.get("exclude_players", ""))
    include_teams_val = escape(filter_values.get("include_teams", ""))
    exclude_teams_val = escape(filter_values.get("exclude_teams", ""))
    sort_value = filter_values.get("filter_sort") or filter_criteria.sort_by
    dir_value = filter_values.get("filter_dir") or filter_criteria.sort_direction
    limit_value = filter_values.get("filter_limit") or str(filter_criteria.limit)

    sort_options_html = "".join(
        f"<option value=\"{value}\"{' selected' if sort_value == value else ''}>{label}</option>"
        for value, label in [
            ("baseline", "Baseline projection"),
            ("projection", "Perturbed projection"),
            ("salary", "Salary"),
            ("usage", "Usage sum"),
            ("uniqueness", "Uniqueness"),
        ]
    )

    dir_options_html = "".join(
        f"<option value=\"{value}\"{' selected' if dir_value == value else ''}>{label}</option>"
        for value, label in [("desc", "High → Low"), ("asc", "Low → High")]
    )

    filter_form = f"""
    <section>
        <h1>Lineup Pool</h1>
        <p>Latest run: {recent_label} (ID {latest_run_id})</p>
        {notice_html}{error_html}{filter_error_html}
        <form method=\"get\" class=\"pool-filter\">
            <label>Slate<select name=\"slate_id\">{slate_options}</select></label>
            <label>Site<select name=\"site\"{site_disabled}>{site_options}</select></label>
            <label>Sport<select name=\"sport\"{sport_disabled}>{sport_options}</select></label>
            <label>Run history depth<input type=\"number\" name=\"limit\" min=\"1\" max=\"500\" value=\"{limit}\"></label>
            <label class=\"checkbox\"><input type=\"checkbox\" name=\"all_dates\" value=\"true\"{all_dates_checked}>Include previous days</label>
            <label>Baseline min<input type=\"number\" step=\"0.1\" name=\"baseline_min\" value=\"{baseline_min_val}\"></label>
            <label>Baseline max<input type=\"number\" step=\"0.1\" name=\"baseline_max\" value=\"{baseline_max_val}\"></label>
            <label>Perturbed min<input type=\"number\" step=\"0.1\" name=\"projection_min\" value=\"{projection_min_val}\"></label>
            <label>Perturbed max<input type=\"number\" step=\"0.1\" name=\"projection_max\" value=\"{projection_max_val}\"></label>
            <label>Salary min<input type=\"number\" name=\"salary_min\" value=\"{salary_min_val}\"></label>
            <label>Salary max<input type=\"number\" name=\"salary_max\" value=\"{salary_max_val}\"></label>
            <label>Usage sum min<input type=\"number\" step=\"0.1\" name=\"usage_min\" value=\"{usage_min_val}\"></label>
            <label>Usage sum max<input type=\"number\" step=\"0.1\" name=\"usage_max\" value=\"{usage_max_val}\"></label>
            <label>Uniqueness min<input type=\"number\" step=\"0.1\" name=\"uniqueness_min\" value=\"{uniqueness_min_val}\"></label>
            <label>Uniqueness max<input type=\"number\" step=\"0.1\" name=\"uniqueness_max\" value=\"{uniqueness_max_val}\"></label>
            <label>Include players<input type=\"text\" name=\"include_players\" placeholder=\"player IDs\" value=\"{include_players_val}\"></label>
            <label>Exclude players<input type=\"text\" name=\"exclude_players\" placeholder=\"player IDs\" value=\"{exclude_players_val}\"></label>
            <label>Include teams<input type=\"text\" name=\"include_teams\" placeholder=\"team codes\" value=\"{include_teams_val}\"></label>
            <label>Exclude teams<input type=\"text\" name=\"exclude_teams\" placeholder=\"team codes\" value=\"{exclude_teams_val}\"></label>
            <label>Sort by<select name=\"filter_sort\">{sort_options_html}</select></label>
            <label>Order<select name=\"filter_dir\">{dir_options_html}</select></label>
            <label>Lineups to show<input type=\"number\" name=\"filter_limit\" min=\"1\" max=\"500\" value=\"{escape(limit_value)}\"></label>
            <button type=\"submit\">Apply</button>
            {hidden_site}
            {hidden_sport}
        </form>
    </section>
    """

    slate_info_html = ""
    if selected_slate:
        slate_info_html = f"""
        <section class=\"slate-info\">
            <h2>Current Slate</h2>
            <ul>
                <li><strong>Name:</strong> {escape(selected_slate.name or 'Unnamed')}</li>
                <li><strong>Site/Sport:</strong> {escape(selected_slate.site)} {escape(selected_slate.sport)}</li>
                <li><strong>Players CSV:</strong> {escape(selected_slate.players_filename)}</li>
                <li><strong>Projections CSV:</strong> {escape(selected_slate.projections_filename)}</li>
                <li><strong>Last updated:</strong> {selected_slate.updated_at.astimezone().strftime('%Y-%m-%d %H:%M:%S')}</li>
            </ul>
            <form method=\"post\" action=\"/ui/pool/{escape(selected_slate.slate_id)}/update\" enctype=\"multipart/form-data\">
                <label>Replace projections CSV<input type=\"file\" name=\"projections\" accept=\".csv,text/csv\" required></label>
                <button type=\"submit\">Update projections</button>
            </form>
        </section>
        """

<<<<<<< HEAD
    sections = [
        filter_form,
        slate_info_html,
        summary_section,
        filtered_summary_section,
        filtered_usage_table,
        filtered_table_section,
        export_button_html,
    ]
=======
    sections = [filter_form, slate_info_html, summary_section, filtered_summary_section, filtered_table_section, export_button_html]
>>>>>>> a9d68e45

    if total_lineups == 0:
        sections.append("<p>No lineups have been generated yet for the selected filters.</p>")
        sections.append(runs_section)
        return _render_page("".join(sections))

    sections.extend(
        [
            usage_table,
            runs_section,
            f"<section><h2>Top Lineups</h2>{lineups_html}</section>",
        ]
    )
    return _render_page("".join(sections))


def _run_to_csv(run: RunRecord) -> str:
    buffer = StringIO()
    writer = csv.writer(buffer)
    writer.writerow([
        "run_id", "lineup_id", "slot", "player_id", "name", "team", "positions", "salary", "projection", "ownership"
    ])
    for lineup_data in run.lineups:
        lineup = LineupResponse.model_validate(lineup_data)
        for slot, player in enumerate(lineup.players, start=1):
            writer.writerow([
                run.run_id,
                lineup.lineup_id,
                slot,
                player.player_id,
                player.name,
                player.team,
                "/".join(player.positions),
                player.salary,
                f"{player.projection:.4f}",
                "" if player.ownership is None else f"{player.ownership:.2f}",
            ])
    return buffer.getvalue()



def _parse_mapping(mapping_str: str | None) -> dict[str, str]:
    if not mapping_str:
        return {}
    try:
        return json.loads(mapping_str)
    except json.JSONDecodeError as exc:
        raise HTTPException(status_code=400, detail=f"Invalid mapping JSON: {exc}") from exc


async def _write_temp(upload: UploadFile | None) -> tuple[Path | None, bytes | None]:
    if upload is None:
        return None, None
    contents = await upload.read()
    if not contents:
        return None, None
    tmp = tempfile.NamedTemporaryFile(delete=False)
    try:
        tmp.write(contents)
        tmp.flush()
    finally:
        tmp.close()
    return Path(tmp.name), contents


def create_app() -> FastAPI:
    app = FastAPI(title="pydfs optimizer")
    store = RunStore(Path(__file__).resolve().parent.parent / "pydfs.sqlite")
    app.state.run_store = store
    default_players_mapping = DEFAULT_PLAYERS_MAPPING.copy()
    default_projection_mapping = DEFAULT_PROJECTION_MAPPING.copy()

    def slate_to_summary(slate: SlateRecord) -> dict[str, Any]:
        return {
            "slate_id": slate.slate_id,
            "site": slate.site,
            "sport": slate.sport,
            "name": slate.name or f"{slate.site} {slate.sport}",
            "players_filename": slate.players_filename,
            "projections_filename": slate.projections_filename,
            "created_at": slate.created_at,
            "updated_at": slate.updated_at,
            "display": f"{slate.site} {slate.sport} – {slate.name or 'Unnamed'} ({slate.created_at.astimezone().strftime('%Y-%m-%d %H:%M')})",
        }

    @app.get("/health")
    async def health() -> dict[str, str]:
        return {"status": "ok"}

    @app.post("/preview", response_model=MappingPreviewResponse)
    async def preview(
        projections: UploadFile = File(...),
        players: UploadFile | None = File(None),
        projection_mapping: str | None = Form(None),
        players_mapping: str | None = Form(None),
        site: str = Form("FD"),
        sport: str = Form("NFL"),
    ) -> MappingPreviewResponse:
        proj_path, projections_bytes = await _write_temp(projections)
        players_path, players_bytes = await _write_temp(players)
        if proj_path is None:
            raise HTTPException(status_code=400, detail="projections file is empty")

        try:
            if players_path:
                _, report = merge_player_and_projection_files(
                    players_path=players_path,
                    projections_path=proj_path,
                    site=site,
                    sport=sport,
                    players_mapping=_parse_mapping(players_mapping) or None,
                    projection_mapping=_parse_mapping(projection_mapping) or None,
                )
            else:
                _, report = merge_player_and_projection_files(
                    players_path=proj_path,
                    projections_path=None,
                    site=site,
                    sport=sport,
                    players_mapping=_parse_mapping(players_mapping) or None,
                    projection_mapping=None,
                )
        except ValueError as exc:
            raise HTTPException(status_code=400, detail=str(exc)) from exc
        finally:
            proj_path.unlink(missing_ok=True)
            if players_path:
                players_path.unlink(missing_ok=True)

        if 'lineups_payload' in locals():
            store.save_run(
                run_id=run_id,
                site=site,
                sport=sport,
                request={
                    "lineups": lineups,
                    "max_repeating_players": max_repeating_players,
                    "max_exposure": max_exposure,
                    "lineups_per_job": lineups_per_job,
                    "site": site,
                    "sport": sport,
                    "min_salary": min_salary,
                },
                report={
                    "total_players": report.total_players,
                    "matched_players": report.matched_players,
                    "players_missing_projection": report.players_missing_projection,
                    "unmatched_projection_rows": report.unmatched_projection_rows,
                },
                lineups=[lineup.model_dump() for lineup in lineups_payload],
                players_mapping=parsed_players_mapping,
                projection_mapping=parsed_projection_mapping,
            )
            if partial_message:
                error = partial_message
                success = None

        return MappingPreviewResponse(
            total_players=report.total_players,
            matched_players=report.matched_players,
            players_missing_projection=report.players_missing_projection,
            unmatched_projection_rows=report.unmatched_projection_rows,
        )

    @app.post("/lineups", response_model=LineupBatchResponse)
    async def build(
        projections: UploadFile | None = File(None),
        players: UploadFile | None = File(None),
        lineup_request: str = Form("{}"),
        projection_mapping: str | None = Form(None),
        players_mapping: str | None = Form(None),
        parallel_jobs: int = Form(1),
        perturbation: float = Form(0.0),
        perturbation_p25_form: float | None = Form(None, alias="perturbation_p25"),
        perturbation_p75_form: float | None = Form(None, alias="perturbation_p75"),
        exposure_bias_form: float | None = Form(None, alias="exposure_bias"),
        exposure_bias_target_form: float | None = Form(None, alias="exposure_bias_target"),
        max_exposure: float = Form(0.5),
        lineups_per_job: int | None = Form(None),
        max_repeating_players_form: int | None = Form(None),
        site_form: str = Form("FD"),
        sport_form: str = Form("NFL"),
        min_salary_form: int | None = Form(None),
        slate_id_form: str | None = Form(None, alias="slate_id"),
        slate_name_form: str | None = Form(None, alias="slate_name"),
    ) -> LineupBatchResponse:
        try:
            raw_request = json.loads(lineup_request or "{}")
            request = LineupRequest.model_validate(raw_request)
        except json.JSONDecodeError as exc:
            raise HTTPException(status_code=400, detail=f"Invalid lineup_request JSON: {exc}") from exc

        proj_path, projections_bytes = await _write_temp(projections)
        players_path, players_bytes = await _write_temp(players)

        parsed_players_mapping = _parse_mapping(players_mapping) or {}
        parsed_projection_mapping = _parse_mapping(projection_mapping) or {}
        if request.parallel_jobs is not None:
            parallel_jobs = request.parallel_jobs

        base_perturb_input = request.perturbation if request.perturbation is not None else perturbation
        if base_perturb_input is None:
            base_pct = 0.0
        else:
            base_pct = base_perturb_input * 100.0 if base_perturb_input <= 1.0 else base_perturb_input

        p25_source = request.perturbation_p25 if request.perturbation_p25 is not None else perturbation_p25_form
        if p25_source is None:
            perturbation_p25 = max(0.0, base_pct)
        else:
            perturbation_p25 = max(0.0, p25_source * 100.0 if p25_source <= 1.0 else p25_source)

        p75_source = request.perturbation_p75 if request.perturbation_p75 is not None else perturbation_p75_form
        if p75_source is None:
            perturbation_p75 = max(0.0, perturbation_p25)
        else:
            perturbation_p75 = max(0.0, p75_source * 100.0 if p75_source <= 1.0 else p75_source)
        if request.max_exposure is not None:
            max_exposure = request.max_exposure
        exposure_bias_input = request.exposure_bias if request.exposure_bias is not None else exposure_bias_form
        exposure_bias = _coerce_percentage_value(exposure_bias_input)
        if exposure_bias is None:
            exposure_bias = 0.0
        exposure_bias_target_input = request.exposure_bias_target if request.exposure_bias_target is not None else exposure_bias_target_form
        exposure_bias_target = _coerce_percentage_value(exposure_bias_target_input)
        site = raw_request.get("site") or site_form
        sport = raw_request.get("sport") or sport_form
        min_salary = raw_request.get("min_salary") if raw_request.get("min_salary") is not None else min_salary_form
        slate_id = slate_id_form.strip() if slate_id_form else None
        slate_name = slate_name_form.strip() if slate_name_form else None

        slate_inputs = _prepare_slate_inputs(
            site=site,
            sport=sport,
            players_path=players_path,
            players_bytes=players_bytes,
            projections_path=proj_path,
            projections_bytes=projections_bytes,
            players_mapping=parsed_players_mapping,
            projection_mapping=parsed_projection_mapping,
            slate_id=slate_id,
        )

        site = slate_inputs["resolved_site"]
        sport = slate_inputs["resolved_sport"]
        request = request.model_copy(update={"site": site, "sport": sport, "min_salary": min_salary})
        site = request.site
        sport = request.sport
        max_repeating_players = request.max_repeating_players
        if max_repeating_players is None:
            max_repeating_players = max_repeating_players_form
        lineups_per_job = request.lineups_per_job if request.lineups_per_job is not None else lineups_per_job
        parallel_jobs = max(1, parallel_jobs)
        perturbation_p25 = max(0.0, perturbation_p25)
        perturbation_p75 = max(0.0, perturbation_p75)
        max_exposure = max(0.0, min(1.0, max_exposure))
        if lineups_per_job is not None:
            lineups_per_job = max(1, min(1000, lineups_per_job))
        if max_repeating_players is not None:
            max_repeating_players = max(0, max_repeating_players)
        if exposure_bias_target is None and max_exposure is not None:
            exposure_bias_target = max_exposure * 100.0

        records: list[PlayerRecord] = slate_inputs["records"]
        raw_records: list[PlayerRecord] = slate_inputs.get("raw_records", records)
        mapping_report: MappingPreviewResponse = slate_inputs["report"]
        slate = slate_inputs["slate"]
        effective_players_mapping = slate_inputs["effective_players_mapping"]
        effective_projection_mapping = slate_inputs["effective_projection_mapping"]
        cleanup_paths: list[Path] = slate_inputs["cleanup_paths"]
        players_path = slate_inputs["players_path"]
        proj_path = slate_inputs["projections_path"]
        new_players_uploaded = slate_inputs["new_players_uploaded"]
        new_projections_uploaded = slate_inputs["new_projections_uploaded"]

        run_id = uuid4().hex
        store.create_job(
            run_id=run_id,
            site=site,
            sport=sport,
            state="running",
        )

        partial_message: str | None = None
        try:
            build_output = build_lineups(
                records,
                site=site,
                sport=sport,
                n_lineups=request.lineups,
                lock_player_ids=request.lock_player_ids,
                exclude_player_ids=request.exclude_player_ids,
                max_repeating_players=max_repeating_players,
                max_from_one_team=request.max_from_one_team,
                parallel_jobs=parallel_jobs,
                perturbation_p25=perturbation_p25,
                perturbation_p75=perturbation_p75,
                lineups_per_job=lineups_per_job,
                max_exposure=max_exposure,
                min_salary=min_salary,
                exposure_bias=exposure_bias,
                exposure_bias_target=exposure_bias_target,
            )
            lineups = build_output.lineups
            bias_summary = _ensure_bias_summary(
                build_output.bias_summary,
                lineups=lineups,
                exposure_bias=exposure_bias,
                exposure_bias_target=exposure_bias_target,
            )
        except ValueError as exc:
            store.update_job_state(run_id, state="failed", message=str(exc))
            raise HTTPException(status_code=400, detail=str(exc)) from exc
        except LineupGenerationPartial as exc:
            partial_message = exc.message
            lineups = exc.lineups
            bias_summary = _ensure_bias_summary(
                exc.bias_summary,
                lineups=lineups,
                exposure_bias=exposure_bias,
                exposure_bias_target=exposure_bias_target,
            )
        except Exception as exc:  # pragma: no cover
            store.update_job_state(run_id, state="failed", message=str(exc))
            raise
        finally:
            paths_to_cleanup = {path for path in cleanup_paths if path}
            if proj_path:
                paths_to_cleanup.add(proj_path)
            if players_path:
                paths_to_cleanup.add(players_path)
            for path in paths_to_cleanup:
                path.unlink(missing_ok=True)

        lineups_payload = [
            LineupResponse(
                lineup_id=lineup.lineup_id,
                salary=lineup.salary,
                projection=lineup.projection,
                baseline_projection=lineup.baseline_projection,
                players=[
                    LineupPlayerResponse(
                        player_id=player.player_id,
                        name=player.name,
                        team=player.team,
                        positions=list(player.positions),
                        salary=player.salary,
                        projection=player.projection,
                        ownership=player.ownership,
                        baseline_projection=player.baseline_projection,
                    )
                    for player in lineup.players
                ],
            )
            for lineup in lineups
        ]
        player_usage = _calculate_player_usage(lineups_payload)

        new_slate = None
        if new_players_uploaded or new_projections_uploaded:
            players_csv_text = (
                players_bytes.decode("utf-8")
                if new_players_uploaded and players_bytes is not None
                else (slate.players_csv if slate else "")
            )
            projections_csv_text = (
                projections_bytes.decode("utf-8")
                if new_projections_uploaded and projections_bytes is not None
                else (slate.projections_csv if slate else "")
            )
            slate_name_to_store = slate_name or (slate.name if slate else f"{site} {sport} Slate")
            players_filename_to_store = (
                players.filename if players and players.filename else (slate.players_filename if slate else "players.csv")
            )
            projections_filename_to_store = (
                projections.filename if projections and projections.filename else (slate.projections_filename if slate else "projections.csv")
            )
            new_slate = store.save_slate(
                site=site,
                sport=sport,
                name=slate_name_to_store,
                players_filename=players_filename_to_store,
                projections_filename=projections_filename_to_store,
                players_csv=players_csv_text,
                projections_csv=projections_csv_text,
                records=[record.model_dump() for record in records],
                report=mapping_report.model_dump(),
                players_mapping=effective_players_mapping,
                projection_mapping=effective_projection_mapping,
            )

        slate_used = new_slate or slate

        store.save_run(
            run_id=run_id,
            site=site,
            sport=sport,
            request={
                "lineups": request.lineups,
                "lock_player_ids": request.lock_player_ids,
                "exclude_player_ids": request.exclude_player_ids,
                "max_repeating_players": max_repeating_players,
                "max_from_one_team": request.max_from_one_team,
                "max_exposure": max_exposure,
                "lineups_per_job": lineups_per_job,
                "site": site,
                "sport": sport,
                "min_salary": min_salary,
                "perturbation_p25": perturbation_p25,
                "perturbation_p75": perturbation_p75,
                "exposure_bias": exposure_bias,
                "exposure_bias_target": exposure_bias_target,
                "bias_summary": bias_summary,
                "slate_id": slate_used.slate_id if slate_used else slate_id,
                "slate_name": slate_used.name if slate_used else (slate_name or None),
                "slate_players_filename": slate_used.players_filename if slate_used else (players.filename if players else None),
                "slate_projections_filename": slate_used.projections_filename if slate_used else (projections.filename if projections else None),
            },
            report=mapping_report.model_dump(),
            lineups=[lineup.model_dump() for lineup in lineups_payload],
            players_mapping=effective_players_mapping,
            projection_mapping=effective_projection_mapping,
        )

        if partial_message:
            store.update_job_state(run_id, state="completed", message=partial_message)

        if slate_used and bias_summary is not None:
            store.update_slate_bias(
                slate_used.slate_id,
                bias_factors=bias_summary.get("factors"),
                bias_summary=bias_summary,
            )

        response = LineupBatchResponse(
            run_id=run_id,
            report=mapping_report,
            lineups=lineups_payload,
            player_usage=player_usage,
            message=partial_message,
            slate_id=slate_used.slate_id if slate_used else None,
            bias_summary=bias_summary,
        )
        return response

    @app.get("/runs")
    async def list_runs(limit: int = 50):
        jobs = store.list_jobs(limit=limit)
        summaries: list[dict[str, Any]] = []
        for job in jobs:
            run = store.get_run(job.run_id)
            created_at = run.created_at if run else job.created_at
            summaries.append(
                {
                    "run_id": job.run_id,
                    "created_at": created_at.isoformat(),
                    "site": job.site,
                    "sport": job.sport,
                    "state": job.state,
                    "message": job.message,
                    "updated_at": job.updated_at.isoformat(),
                    "cancel_requested_at": job.cancel_requested_at.isoformat() if job.cancel_requested_at else None,
                    "completed_at": job.completed_at.isoformat() if job.completed_at else None,
                    "has_results": run is not None,
                }
            )
        if len(summaries) < limit:
            existing_ids = {item["run_id"] for item in summaries}
            for run in store.list_runs(limit=limit):
                if run.run_id in existing_ids:
                    continue
                summaries.append(
                    {
                        "run_id": run.run_id,
                        "created_at": run.created_at.isoformat(),
                        "site": run.site,
                        "sport": run.sport,
                        "state": "completed",
                        "message": None,
                        "updated_at": run.created_at.isoformat(),
                        "cancel_requested_at": None,
                        "completed_at": run.created_at.isoformat(),
                        "has_results": True,
                    }
                )
        summaries.sort(key=lambda item: item["created_at"], reverse=True)
        return summaries[:limit]

    def _fetch_run_or_404(run_id: str):
        run = store.get_run(run_id)
        if run is None:
            raise HTTPException(status_code=404, detail="Run not found")
        return run

    @app.get("/runs/{run_id}")
    async def get_run(run_id: str):
        run = _fetch_run_or_404(run_id)
        job = store.get_job(run_id)
        return run_record_to_dict(run, job)

    @app.post("/runs/{run_id}/rerun", response_model=LineupBatchResponse)
    async def rerun(run_id: str):
        run = _fetch_run_or_404(run_id)
        lineups = [LineupResponse.model_validate(lineup) for lineup in run.lineups]
        return LineupBatchResponse(
            run_id=run.run_id,
            report=MappingPreviewResponse(
                total_players=run.report["total_players"],
                matched_players=run.report["matched_players"],
                players_missing_projection=run.report["players_missing_projection"],
                unmatched_projection_rows=run.report["unmatched_projection_rows"],
            ),
            lineups=lineups,
            player_usage=_calculate_player_usage(lineups),
            bias_summary=run.request.get("bias_summary") if isinstance(run.request, dict) else None,
        )

    @app.post("/runs/{run_id}/cancel")
    async def cancel_run(run_id: str):
        job = store.get_job(run_id)
        if job is None:
            run = store.get_run(run_id)
            if run is None:
                raise HTTPException(status_code=404, detail="Run not found")
            return {
                "run_id": run.run_id,
                "state": "completed",
                "site": run.site,
                "sport": run.sport,
                "message": None,
                "created_at": run.created_at.isoformat(),
                "updated_at": run.created_at.isoformat(),
                "cancel_requested_at": None,
                "completed_at": run.created_at.isoformat(),
            }
        if job.state in {"completed", "failed", "canceled"}:
            return job_to_dict(job)
        cancel_message = job.message or "Cancellation requested"
        updated = store.mark_job_cancel_requested(run_id, message=cancel_message)
        return job_to_dict(updated)

    @app.get("/runs/{run_id}/export.csv")
    async def export_csv(run_id: str):
        run = _fetch_run_or_404(run_id)
        csv_text = _run_to_csv(run)
        return Response(
            content=csv_text,
            media_type="text/csv",
            headers={"Content-Disposition": f"attachment; filename={run_id}.csv"},
        )

    @app.get("/ui", response_class=HTMLResponse)
    async def ui_index(request: Request):
        runs = store.list_runs(limit=20)
        slates_data = [slate_to_summary(slate) for slate in store.list_slates(limit=20)]
        content = _render_index_page(
            runs=runs,
            preview=None,
            result=None,
            error=None,
            success=None,
            players_mapping=default_players_mapping.copy(),
            projection_mapping=default_projection_mapping.copy(),
            lineups_count=20,
            parallel_jobs=1,
            perturbation_p25_value=40.0,
            perturbation_p75_value=10.0,
            exposure_bias_value=0.0,
            exposure_bias_target_value=50.0,
            max_exposure_value=0.5,
            lineups_per_job_value=None,
            max_repeating_players_value=None,
            site_value="FD",
            sport_value="NFL",
            min_salary_value=None,
            slates=slates_data,
            selected_slate_id=None,
            slate_name_value="",
        )
        return HTMLResponse(content)

    def _render_pool_page(
        *,
        site_filter: str | None,
        sport_filter: str | None,
        slate_filter: str | None,
        limit: int,
        all_dates: bool,
        notice: str | None,
        error: str | None,
        filter_criteria: FilterCriteria,
        filter_values: Mapping[str, str],
        filter_errors: list[str],
    ) -> str:
        limit = max(1, min(500, limit))
        fetch_limit = limit if all_dates else max(limit * 3, limit)
        if slate_filter:
            fetch_limit = max(fetch_limit, limit * 5)
        runs = store.list_runs(limit=fetch_limit)

        selected_slate: SlateRecord | None = store.get_slate(slate_filter) if slate_filter else None
        if selected_slate is None and site_filter and sport_filter:
            selected_slate = store.get_latest_slate(site=site_filter, sport=sport_filter)
        if selected_slate is None and sport_filter:
            selected_slate = store.get_latest_slate(sport=sport_filter)
        if selected_slate is None and site_filter:
            selected_slate = store.get_latest_slate(site=site_filter)

        base_slates = store.list_slates(limit=50)
        if selected_slate is None and base_slates:
            selected_slate = base_slates[0]
        if selected_slate is not None:
            slate_filter = selected_slate.slate_id

        seen_slates: set[str] = set()
        ordered_slates: list[SlateRecord] = []

        def _extend(collection: Iterable[SlateRecord]) -> None:
            for slate in collection:
                if slate.slate_id in seen_slates:
                    continue
                seen_slates.add(slate.slate_id)
                ordered_slates.append(slate)

        if selected_slate is not None:
            _extend([selected_slate])
        if sport_filter:
            _extend(store.list_slates(sport=sport_filter, limit=50))
        if site_filter and sport_filter:
            _extend(store.list_slates(site=site_filter, sport=sport_filter, limit=50))
        elif site_filter:
            _extend(store.list_slates(site=site_filter, limit=50))
        _extend(base_slates)

        today = datetime.now(timezone.utc).astimezone().date()
        return _render_lineup_pool_page(
            runs,
            slates=ordered_slates,
            selected_slate=selected_slate,
            slate_filter=slate_filter,
            site_filter=site_filter,
            sport_filter=sport_filter,
            limit=limit,
            all_dates=all_dates,
            today=today,
            notice=notice,
            error=error,
            filter_criteria=filter_criteria,
            filter_values=filter_values,
            filter_errors=filter_errors,
        )

    @app.post("/ui/pool/{slate_id}/update")
    async def ui_pool_update_projections(
        slate_id: str,
        projections: UploadFile = File(...),
    ):
        slate = store.get_slate(slate_id)
        if slate is None:
            raise HTTPException(status_code=404, detail="Slate not found")

        proj_path, projections_bytes = await _write_temp(projections)
        if proj_path is None or projections_bytes is None:
            raise HTTPException(status_code=400, detail="Projections file is empty")

        players_path = _write_temp_from_bytes(slate.players_csv.encode("utf-8"))
        try:
            records, merge_report = merge_player_and_projection_files(
                players_path=players_path,
                projections_path=proj_path,
                site=slate.site,
                sport=slate.sport,
                players_mapping=slate.players_mapping or None,
                projection_mapping=slate.projection_mapping or None,
            )
            mapping_report = _report_to_mapping(merge_report)
            store.update_slate(
                slate_id,
                projections_filename=projections.filename or slate.projections_filename,
                projections_csv=projections_bytes.decode("utf-8"),
                records=[record.model_dump() for record in records],
                report=mapping_report.model_dump(),
            )
        except ValueError as exc:
            message = urllib.parse.quote_plus(str(exc))
            return RedirectResponse(f"/ui/pool?slate_id={slate_id}&error={message}", status_code=303)
        finally:
            players_path.unlink(missing_ok=True)
            if proj_path:
                proj_path.unlink(missing_ok=True)

        notice = urllib.parse.quote_plus("Projections updated")
        return RedirectResponse(f"/ui/pool?slate_id={slate_id}&notice={notice}", status_code=303)

    def _prepare_slate_inputs(
        *,
        site: str,
        sport: str,
        players_path: Path | None,
        players_bytes: bytes | None,
        projections_path: Path | None,
        projections_bytes: bytes | None,
        players_mapping: dict[str, str],
        projection_mapping: dict[str, str],
        slate_id: str | None,
    ) -> dict[str, Any]:
        new_players_uploaded = players_bytes is not None
        new_projections_uploaded = projections_bytes is not None

        slate: SlateRecord | None = None
        if slate_id:
            slate = store.get_slate(slate_id)
            if slate is None:
                raise HTTPException(status_code=400, detail="Selected slate not found")
        if slate is None and (players_path is None or projections_path is None):
            slate = store.get_latest_slate(site=site, sport=sport)

        if slate is None and (players_path is None or projections_path is None):
            raise HTTPException(status_code=400, detail="Players and projections files are required when no stored slate is available")

        resolved_site = slate.site if slate and not new_players_uploaded and players_path is None else site
        resolved_sport = slate.sport if slate and not new_players_uploaded and players_path is None else sport

        effective_players_mapping = (
            dict(players_mapping)
            if players_mapping
            else (
                dict(slate.players_mapping)
                if slate and slate.players_mapping
                else default_players_mapping.copy()
            )
        )
        effective_projection_mapping = (
            dict(projection_mapping)
            if projection_mapping
            else (
                dict(slate.projection_mapping)
                if slate and slate.projection_mapping
                else default_projection_mapping.copy()
            )
        )

        cleanup_paths: list[Path] = []
        if players_path is None:
            if slate is None:
                raise HTTPException(status_code=400, detail="Players file is required")
            players_path = _write_temp_from_bytes(slate.players_csv.encode("utf-8"))
            cleanup_paths.append(players_path)
            if not effective_players_mapping:
                effective_players_mapping = dict(slate.players_mapping)
        if projections_path is None:
            if slate is None:
                raise HTTPException(status_code=400, detail="Projections file is required")
            projections_path = _write_temp_from_bytes(slate.projections_csv.encode("utf-8"))
            cleanup_paths.append(projections_path)
            if not effective_projection_mapping:
                effective_projection_mapping = dict(slate.projection_mapping)

        use_cached_records = slate is not None and players_bytes is None and projections_bytes is None and new_players_uploaded is False and new_projections_uploaded is False and players_path in cleanup_paths and projections_path in cleanup_paths

        if use_cached_records and slate is not None:
            records = [PlayerRecord.model_validate(item) for item in slate.records]
            report = _report_to_mapping(slate.report)
        else:
            records, merge_report = merge_player_and_projection_files(
                players_path=players_path,
                projections_path=projections_path,
                site=resolved_site,
                sport=resolved_sport,
                players_mapping=effective_players_mapping or None,
                projection_mapping=effective_projection_mapping or None,
            )
            report = _report_to_mapping(merge_report)

        raw_records = list(records)
        if slate and slate.bias_factors:
            records = _apply_bias_to_player_records(raw_records, slate.bias_factors)
        else:
            records = list(records)

        return {
            "records": records,
            "raw_records": raw_records,
            "report": report,
            "slate": slate,
            "effective_players_mapping": effective_players_mapping,
            "effective_projection_mapping": effective_projection_mapping,
            "cleanup_paths": cleanup_paths,
            "players_path": players_path,
            "projections_path": projections_path,
            "new_players_uploaded": new_players_uploaded,
            "new_projections_uploaded": new_projections_uploaded,
            "resolved_site": resolved_site,
            "resolved_sport": resolved_sport,
        }

    @app.get("/ui/pool", response_class=HTMLResponse)
    async def ui_pool(
        request: Request,
        site: str | None = None,
        sport: str | None = None,
        slate_id: str | None = None,
        limit: int = 50,
        all_dates: bool = Query(False),
    ):
        notice_msg = request.query_params.get("notice")
        error_msg = request.query_params.get("error")
        filter_criteria, filter_values, filter_errors = _parse_pool_filter_inputs(request.query_params)
        content = _render_pool_page(
            site_filter=(site or None) and (site or None).upper(),
            sport_filter=(sport or None) and (sport or None).upper(),
            slate_filter=slate_id,
            limit=limit,
            all_dates=all_dates,
            notice=notice_msg,
            error=error_msg,
            filter_criteria=filter_criteria,
            filter_values=filter_values,
            filter_errors=filter_errors,
        )
        return HTMLResponse(content)

    @app.get("/ui/pool/{sport}", response_class=HTMLResponse)
    async def ui_pool_sport_only(
        request: Request,
        sport: str,
        limit: int = 50,
        all_dates: bool = Query(False),
    ):
        notice_msg = request.query_params.get("notice")
        error_msg = request.query_params.get("error")
        filter_criteria, filter_values, filter_errors = _parse_pool_filter_inputs(request.query_params)
        content = _render_pool_page(
            site_filter=None,
            sport_filter=sport.upper(),
            slate_filter=request.query_params.get("slate_id"),
            limit=limit,
            all_dates=all_dates,
            notice=notice_msg,
            error=error_msg,
            filter_criteria=filter_criteria,
            filter_values=filter_values,
            filter_errors=filter_errors,
        )
        return HTMLResponse(content)

    @app.get("/ui/pool/{sport}/{site}", response_class=HTMLResponse)
    async def ui_pool_shortcut(
        request: Request,
        sport: str,
        site: str,
        limit: int = 50,
        all_dates: bool = Query(False),
    ):
        notice_msg = request.query_params.get("notice")
        error_msg = request.query_params.get("error")
        filter_criteria, filter_values, filter_errors = _parse_pool_filter_inputs(request.query_params)
        content = _render_pool_page(
            site_filter=site.upper(),
            sport_filter=sport.upper(),
            slate_filter=request.query_params.get("slate_id"),
            limit=limit,
            all_dates=all_dates,
            notice=notice_msg,
            error=error_msg,
            filter_criteria=filter_criteria,
            filter_values=filter_values,
            filter_errors=filter_errors,
        )
        return HTMLResponse(content)

    @app.post("/pool/filter", response_model=PoolFilterResponse)
    async def api_pool_filter(request_model: PoolFilterRequest) -> PoolFilterResponse:
        site_filter = request_model.site.upper() if request_model.site else None
        sport_filter = request_model.sport.upper() if request_model.sport else None
        slate_filter = request_model.slate_id
        limit = request_model.run_limit or 50
        all_dates = request_model.all_dates

        limit = max(1, min(500, limit))
        fetch_limit = limit if all_dates else max(limit * 3, limit)
        if slate_filter:
            fetch_limit = max(fetch_limit, limit * 5)
        runs = store.list_runs(limit=fetch_limit)

        selected_slate: SlateRecord | None = store.get_slate(slate_filter) if slate_filter else None
        if selected_slate is None and site_filter and sport_filter:
            selected_slate = store.get_latest_slate(site=site_filter, sport=sport_filter)
        if selected_slate is None and sport_filter:
            selected_slate = store.get_latest_slate(sport=sport_filter)
        if selected_slate is None and site_filter:
            selected_slate = store.get_latest_slate(site=site_filter)

        base_slates = store.list_slates(limit=50)
        if selected_slate is None and base_slates:
            selected_slate = base_slates[0]
        if selected_slate is not None:
            slate_filter = selected_slate.slate_id

        today = datetime.now(timezone.utc).astimezone().date()

        filtered_runs: list[RunRecord] = []
        for run in runs:
            run_slate_id = run.request.get("slate_id") if isinstance(run.request, dict) else None
            if slate_filter:
                if run_slate_id != slate_filter:
                    continue
            else:
                if site_filter and run.site != site_filter:
                    continue
                if sport_filter and run.sport != sport_filter:
                    continue
                run_date = run.created_at.astimezone().date()
                if not all_dates and run_date != today:
                    continue
            if slate_filter and not all_dates:
                run_date = run.created_at.astimezone().date()
                if run_date != today:
                    continue
            filtered_runs.append(run)
        filtered_runs = filtered_runs[:limit]

        baseline_lookup = _baseline_lookup_for_pool(selected_slate, filtered_runs)
<<<<<<< HEAD
        analysis, candidates = _prepare_pool_analysis(filtered_runs, baseline_lookup=baseline_lookup)
=======
        _analysis, candidates = _prepare_pool_analysis(filtered_runs, baseline_lookup=baseline_lookup)
>>>>>>> a9d68e45

        filter_criteria = FilterCriteria(
            min_baseline=request_model.min_baseline,
            max_baseline=request_model.max_baseline,
            min_projection=request_model.min_projection,
            max_projection=request_model.max_projection,
            min_salary=request_model.min_salary,
            max_salary=request_model.max_salary,
            min_usage_sum=request_model.min_usage_sum,
            max_usage_sum=request_model.max_usage_sum,
            min_uniqueness=request_model.min_uniqueness,
            max_uniqueness=request_model.max_uniqueness,
            include_player_ids=tuple(request_model.include_player_ids or []),
            exclude_player_ids=tuple(request_model.exclude_player_ids or []),
            include_team_codes=tuple(code.upper() for code in (request_model.include_team_codes or [])),
            exclude_team_codes=tuple(code.upper() for code in (request_model.exclude_team_codes or [])),
            limit=max(1, min(500, request_model.limit or 20)),
            sort_by=request_model.sort_by,
            sort_direction=request_model.sort_direction,
        )

        filter_result = filter_lineups(candidates, filter_criteria)

<<<<<<< HEAD
        pool_usage_payload = list(analysis.get("usage", []))
        filtered_usage_payload = _calculate_filtered_player_usage(filter_result.lineups)

=======
>>>>>>> a9d68e45
        summary_payload = PoolFilterSummary(
            available_lineups=filter_result.summary.available_lineups,
            selected_lineups=filter_result.summary.selected_lineups,
            total_instances=filter_result.summary.total_instances,
            baseline_mean=filter_result.summary.baseline_mean,
            baseline_median=filter_result.summary.baseline_median,
            baseline_std=filter_result.summary.baseline_std,
            projection_mean=filter_result.summary.projection_mean,
            usage_mean=filter_result.summary.usage_mean,
            uniqueness_mean=filter_result.summary.uniqueness_mean,
        )
        pool_summary_payload = PoolFilterSummary(
            available_lineups=filter_result.pool_summary.available_lineups,
            selected_lineups=filter_result.pool_summary.selected_lineups,
            total_instances=filter_result.pool_summary.total_instances,
            baseline_mean=filter_result.pool_summary.baseline_mean,
            baseline_median=filter_result.pool_summary.baseline_median,
            baseline_std=filter_result.pool_summary.baseline_std,
            projection_mean=filter_result.pool_summary.projection_mean,
            usage_mean=filter_result.pool_summary.usage_mean,
            uniqueness_mean=filter_result.pool_summary.uniqueness_mean,
        )

        lineups_payload = [
            PoolFilteredLineup(
                rank=item.rank,
                lineup_id=item.candidate.lineup.lineup_id,
                run_ids=list(item.candidate.run_ids),
                salary=item.candidate.salary,
                projection=item.candidate.projection,
                baseline_projection=item.candidate.baseline,
                usage_sum=item.candidate.usage_sum,
                uniqueness=item.candidate.uniqueness,
                count=item.candidate.count,
                players=list(item.candidate.lineup.players),
            )
            for item in filter_result.lineups
        ]

        return PoolFilterResponse(
            summary=summary_payload,
            pool_summary=pool_summary_payload,
            lineups=lineups_payload,
<<<<<<< HEAD
            pool_usage=pool_usage_payload,
            filtered_usage=filtered_usage_payload,
=======
>>>>>>> a9d68e45
        )

    @app.get("/pool/export.csv")
    async def export_pool_csv(
        request: Request,
        site: str | None = None,
        sport: str | None = None,
        slate_id: str | None = None,
        limit: int = 50,
        all_dates: bool = Query(False),
    ):
        filter_criteria, filter_values, filter_errors = _parse_pool_filter_inputs(request.query_params)
        if filter_errors:
            raise HTTPException(status_code=400, detail="; ".join(filter_errors))

        site_filter = site.upper() if site else None
        sport_filter = sport.upper() if sport else None
        slate_filter = slate_id

        limit = max(1, min(500, limit))
        fetch_limit = limit if all_dates else max(limit * 3, limit)
        if slate_filter:
            fetch_limit = max(fetch_limit, limit * 5)
        runs = store.list_runs(limit=fetch_limit)

        selected_slate: SlateRecord | None = store.get_slate(slate_filter) if slate_filter else None
        if selected_slate is None and site_filter and sport_filter:
            selected_slate = store.get_latest_slate(site=site_filter, sport=sport_filter)
        if selected_slate is None and sport_filter:
            selected_slate = store.get_latest_slate(sport=sport_filter)
        if selected_slate is None and site_filter:
            selected_slate = store.get_latest_slate(site=site_filter)

        base_slates = store.list_slates(limit=50)
        if selected_slate is None and base_slates:
            selected_slate = base_slates[0]
        if selected_slate is not None:
            slate_filter = selected_slate.slate_id

        today = datetime.now(timezone.utc).astimezone().date()

        filtered_runs: list[RunRecord] = []
        for run in runs:
            run_slate_id = run.request.get("slate_id") if isinstance(run.request, dict) else None
            if slate_filter:
                if run_slate_id != slate_filter:
                    continue
            else:
                if site_filter and run.site != site_filter:
                    continue
                if sport_filter and run.sport != sport_filter:
                    continue
                run_date = run.created_at.astimezone().date()
                if not all_dates and run_date != today:
                    continue
            if slate_filter and not all_dates:
                run_date = run.created_at.astimezone().date()
                if run_date != today:
                    continue
            filtered_runs.append(run)
        filtered_runs = filtered_runs[:limit]

        if not filtered_runs:
            raise HTTPException(status_code=404, detail="No runs available for export")

        baseline_lookup = _baseline_lookup_for_pool(selected_slate, filtered_runs)
        _analysis, candidates = _prepare_pool_analysis(filtered_runs, baseline_lookup=baseline_lookup)

        filter_result = filter_lineups(candidates, filter_criteria)
        if not filter_result.lineups:
            raise HTTPException(status_code=404, detail="No lineups match the provided filters")

        export_site = (
            selected_slate.site
            if selected_slate
            else (site_filter or filtered_runs[0].site)
        )
        export_sport = (
            selected_slate.sport
            if selected_slate
            else (sport_filter or filtered_runs[0].sport)
        )

        entry_names: list[str] = []
        for item in filter_result.lineups:
            if item.candidate.run_ids:
                base_name = f"{item.candidate.run_ids[0]}-{item.candidate.lineup.lineup_id}"
                if len(item.candidate.run_ids) > 1:
                    base_name += f"(+{len(item.candidate.run_ids) - 1})"
            else:
                base_name = item.candidate.lineup.lineup_id
            entry_names.append(base_name)

        try:
            csv_text = export_lineups_to_csv(
                [item.candidate.lineup for item in filter_result.lineups],
                site=export_site,
                sport=export_sport,
                entry_names=entry_names,
            )
        except ContestExportError as exc:
            raise HTTPException(status_code=400, detail=str(exc)) from exc

        return Response(
            content=csv_text,
            media_type="text/csv",
            headers={"Content-Disposition": "attachment; filename=pool-export.csv"},
        )

    @app.post("/slates/{slate_id}/reset-bias")
    async def reset_slate_bias(slate_id: str, redirect: str | None = Form(None)):
        target = redirect or "/ui"
        try:
            store.update_slate_bias(slate_id, bias_factors={}, bias_summary={})
        except KeyError:
            raise HTTPException(status_code=404, detail="Slate not found")
        return RedirectResponse(url=target, status_code=303)

    @app.post("/ui", response_class=HTMLResponse)
    async def ui_handle(
        request: Request,
        submit_action: str = Form(...),
        players: UploadFile | None = File(None),
        projections: UploadFile | None = File(None),
        players_mapping: str = Form(""),
        projection_mapping: str = Form(""),
        lineups: int = Form(20),
        max_repeating_players: int | None = Form(None),
        parallel_jobs: int = Form(1),
        perturbation: float = Form(0.0),
        perturbation_p25_form: float | None = Form(None, alias="perturbation_p25"),
        perturbation_p75_form: float | None = Form(None, alias="perturbation_p75"),
        exposure_bias_form: float | None = Form(None, alias="exposure_bias"),
        exposure_bias_target_form: float | None = Form(None, alias="exposure_bias_target"),
        max_exposure: float = Form(0.5),
        lineups_per_job: int | None = Form(None),
        site: str = Form("FD"),
        sport: str = Form("NFL"),
        min_salary: int | None = Form(None),
        slate_id: str | None = Form(None),
        slate_name: str | None = Form(None),
    ):
        parsed_players_mapping = _parse_mapping(players_mapping) or DEFAULT_PLAYERS_MAPPING.copy()
        parsed_projection_mapping = _parse_mapping(projection_mapping) or DEFAULT_PROJECTION_MAPPING.copy()

        base_pct_value = _coerce_percentage_value(perturbation)
        p25_normalized = _coerce_percentage_value(perturbation_p25_form)
        if p25_normalized is None:
            perturbation_p25 = max(0.0, base_pct_value or 0.0)
        else:
            perturbation_p25 = max(0.0, p25_normalized)

        p75_normalized = _coerce_percentage_value(perturbation_p75_form)
        if p75_normalized is None:
            fallback = perturbation_p25 if perturbation_p25 > 0.0 else (base_pct_value or 0.0)
            perturbation_p75 = max(0.0, fallback)
        else:
            perturbation_p75 = max(0.0, p75_normalized)

        exposure_bias = _coerce_percentage_value(exposure_bias_form)
        if exposure_bias is None:
            exposure_bias = 0.0
        exposure_bias_target = _coerce_percentage_value(exposure_bias_target_form)

        parallel_jobs = max(1, parallel_jobs)
        max_exposure = max(0.0, min(1.0, max_exposure))
        if lineups_per_job is not None:
            lineups_per_job = max(1, min(1000, lineups_per_job))
        if max_repeating_players is not None:
            max_repeating_players = max(0, max_repeating_players)
        if exposure_bias_target is None and max_exposure is not None:
            exposure_bias_target = max_exposure * 100.0

        proj_path, projections_bytes = await _write_temp(projections)
        players_path, players_bytes = await _write_temp(players)

        slate_inputs = _prepare_slate_inputs(
            site=site,
            sport=sport,
            players_path=players_path,
            players_bytes=players_bytes,
            projections_path=proj_path,
            projections_bytes=projections_bytes,
            players_mapping=parsed_players_mapping,
            projection_mapping=parsed_projection_mapping,
            slate_id=slate_id.strip() if slate_id else None,
        )

        site = slate_inputs["resolved_site"]
        sport = slate_inputs["resolved_sport"]
        records: list[PlayerRecord] = slate_inputs["records"]
        raw_records: list[PlayerRecord] = slate_inputs["raw_records"]
        mapping_report: MappingPreviewResponse = slate_inputs["report"]
        slate_obj = slate_inputs["slate"]
        effective_players_mapping = slate_inputs["effective_players_mapping"]
        effective_projection_mapping = slate_inputs["effective_projection_mapping"]
        cleanup_paths: list[Path] = slate_inputs["cleanup_paths"]
        players_path = slate_inputs["players_path"]
        proj_path = slate_inputs["projections_path"]
        new_players_uploaded = slate_inputs["new_players_uploaded"]
        new_projections_uploaded = slate_inputs["new_projections_uploaded"]

        preview = None
        result = None
        error = None
        success = None
        redirect_url: str | None = None

        try:
            if submit_action == "preview":
                preview = mapping_report
                success = "Preview generated. Review report below."
            else:
                run_id = uuid4().hex
                store.create_job(
                    run_id=run_id,
                    site=site,
                    sport=sport,
                    state="running",
                )
                partial_message = None
                bias_summary: dict | None = None
                try:
                    build_output = build_lineups(
                        records,
                        site=site,
                        sport=sport,
                        n_lineups=lineups,
                        max_repeating_players=max_repeating_players,
                        max_from_one_team=None,
                        lock_player_ids=None,
                        exclude_player_ids=None,
                        parallel_jobs=parallel_jobs,
                        perturbation_p25=perturbation_p25,
                        perturbation_p75=perturbation_p75,
                        lineups_per_job=lineups_per_job,
                        max_exposure=max_exposure,
                        min_salary=min_salary,
                        exposure_bias=exposure_bias,
                        exposure_bias_target=exposure_bias_target,
                    )
                    built_lineups = build_output.lineups
                    bias_summary = _ensure_bias_summary(
                        build_output.bias_summary,
                        lineups=built_lineups,
                        exposure_bias=exposure_bias,
                        exposure_bias_target=exposure_bias_target,
                    )
                except LineupGenerationPartial as exc:
                    partial_message = exc.message
                    built_lineups = exc.lineups
                    bias_summary = _ensure_bias_summary(
                        exc.bias_summary,
                        lineups=built_lineups,
                        exposure_bias=exposure_bias,
                        exposure_bias_target=exposure_bias_target,
                    )
                    store.update_job_state(run_id, state="completed", message=exc.message)
                except Exception as exc:
                    store.update_job_state(run_id, state="failed", message=str(exc))
                    raise
                else:
                    store.update_job_state(run_id, state="completed")

                lineups_payload = [
                    LineupResponse(
                        lineup_id=lineup.lineup_id,
                        salary=lineup.salary,
                        projection=lineup.projection,
                        baseline_projection=lineup.baseline_projection,
                        players=[
                            LineupPlayerResponse(
                                player_id=player.player_id,
                                name=player.name,
                                team=player.team,
                                positions=list(player.positions),
                                salary=player.salary,
                                projection=player.projection,
                                ownership=player.ownership,
                                baseline_projection=player.baseline_projection,
                            )
                            for player in lineup.players
                        ],
                    )
                    for lineup in built_lineups
                ]
                player_usage = _calculate_player_usage(lineups_payload)
                usage_lookup_mapping = {item.player_id: item.exposure for item in player_usage}

                new_slate = None
                if new_players_uploaded or new_projections_uploaded:
                    players_csv_text = (
                        players_bytes.decode("utf-8")
                        if new_players_uploaded and players_bytes is not None
                        else (slate_obj.players_csv if slate_obj else "")
                    )
                    projections_csv_text = (
                        projections_bytes.decode("utf-8")
                        if new_projections_uploaded and projections_bytes is not None
                        else (slate_obj.projections_csv if slate_obj else "")
                    )
                    slate_name_to_store = slate_name or (slate_obj.name if slate_obj else f"{site} {sport} Slate")
                    players_filename_to_store = (
                        players.filename if players and players.filename else (slate_obj.players_filename if slate_obj else "players.csv")
                    )
                    projections_filename_to_store = (
                        projections.filename if projections and projections.filename else (slate_obj.projections_filename if slate_obj else "projections.csv")
                    )
                    new_slate = store.save_slate(
                        site=site,
                        sport=sport,
                        name=slate_name_to_store,
                        players_filename=players_filename_to_store,
                        projections_filename=projections_filename_to_store,
                        players_csv=players_csv_text,
                        projections_csv=projections_csv_text,
                        records=[record.model_dump() for record in raw_records],
                        report=mapping_report.model_dump(),
                        players_mapping=effective_players_mapping,
                        projection_mapping=effective_projection_mapping,
                        bias_factors=bias_summary.get("factors") if bias_summary else None,
                        bias_summary=bias_summary,
                    )

                slate_used = new_slate or slate_obj

                store.save_run(
                    run_id=run_id,
                    site=site,
                    sport=sport,
                    request={
                        "lineups": lineups,
                        "max_repeating_players": max_repeating_players,
                        "max_exposure": max_exposure,
                        "lineups_per_job": lineups_per_job,
                        "site": site,
                        "sport": sport,
                        "min_salary": min_salary,
                        "perturbation_p25": perturbation_p25,
                        "perturbation_p75": perturbation_p75,
                        "exposure_bias": exposure_bias,
                        "exposure_bias_target": exposure_bias_target,
                        "bias_summary": bias_summary,
                        "slate_id": slate_used.slate_id if slate_used else (slate_id.strip() if slate_id else None),
                        "slate_name": slate_used.name if slate_used else (slate_name or None),
                        "slate_players_filename": slate_used.players_filename if slate_used else (players.filename if players else None),
                        "slate_projections_filename": slate_used.projections_filename if slate_used else (projections.filename if projections else None),
                    },
                    report=mapping_report.model_dump(),
                    lineups=[lineup.model_dump() for lineup in lineups_payload],
                    players_mapping=effective_players_mapping,
                    projection_mapping=effective_projection_mapping,
                )

                if slate_used and bias_summary is not None:
                    store.update_slate_bias(
                        slate_used.slate_id,
                        bias_factors=bias_summary.get("factors"),
                        bias_summary=bias_summary,
                    )

                success = f"Run saved with ID {run_id}"
                if partial_message:
                    success = f"Partial run saved with ID {run_id}"
                if lineups_payload:
                    result = {
                        "run_id": run_id,
                        "lineup": lineups_payload[0],
                        "usage_lookup": usage_lookup_mapping,
                        "min_salary": min_salary,
                        "slate_id": slate_used.slate_id if slate_used else None,
                        "bias_summary": bias_summary,
                    }
                redirect_url = f"/ui/runs/{run_id}"
        except ValueError as exc:
            error = str(exc)
        finally:
            paths_to_cleanup = {path for path in cleanup_paths if path}
            if proj_path:
                paths_to_cleanup.add(proj_path)
            if players_path:
                paths_to_cleanup.add(players_path)
            for path in paths_to_cleanup:
                path.unlink(missing_ok=True)

        if redirect_url:
            return RedirectResponse(url=redirect_url, status_code=303)

        runs = store.list_runs(limit=20)
        slates_data = [slate_to_summary(slate) for slate in store.list_slates(limit=20)]
        content = _render_index_page(
            runs=runs,
            preview=preview,
            result=result,
            error=error,
            success=success,
            players_mapping=parsed_players_mapping,
            projection_mapping=parsed_projection_mapping,
            lineups_count=lineups,
            parallel_jobs=parallel_jobs,
            perturbation_p25_value=perturbation_p25,
            perturbation_p75_value=perturbation_p75,
            exposure_bias_value=exposure_bias,
            exposure_bias_target_value=exposure_bias_target if exposure_bias_target is not None else (max_exposure * 100.0 if max_exposure is not None else 0.0),
            max_exposure_value=max_exposure,
            lineups_per_job_value=lineups_per_job,
            max_repeating_players_value=max_repeating_players,
            site_value=site,
            sport_value=sport,
            min_salary_value=min_salary,
            slates=slates_data,
            selected_slate_id=slate_id.strip() if slate_id else None,
            slate_name_value=slate_name,
        )
        return HTMLResponse(content)

    @app.get("/ui/runs/{run_id}", response_class=HTMLResponse)
    async def ui_run_detail(request: Request, run_id: str):
        run = _fetch_run_or_404(run_id)
        content = _render_run_detail_page(run)
        return HTMLResponse(content)


    return app<|MERGE_RESOLUTION|>--- conflicted
+++ resolved
@@ -28,7 +28,7 @@
     LineupRequest,
     LineupResponse,
     MappingPreviewResponse,
-    PlayerUsageResponse,
+  PlayerUsageResponse,
     PoolFilterRequest,
     PoolFilterResponse,
     PoolFilteredLineup,
@@ -41,11 +41,7 @@
 from pydfs.persistence import RunJob, RunRecord, RunStore, SlateRecord
 from pydfs.pool import FilterCriteria, export_lineups_to_csv, filter_lineups
 from pydfs.pool.export import ContestExportError
-<<<<<<< HEAD
 from pydfs.pool.filtering import FilteredLineup, LineupCandidate
-=======
-from pydfs.pool.filtering import LineupCandidate
->>>>>>> a9d68e45
 
 
 DEFAULT_PLAYERS_MAPPING = {
@@ -1421,11 +1417,8 @@
             return "-"
         return f"{value:.{precision}f}"
 
-<<<<<<< HEAD
     filtered_usage = _calculate_filtered_player_usage(filter_result.lineups)
 
-=======
->>>>>>> a9d68e45
     lineups_html, _ = _render_top_lineups(
         lineup_groups,
         lineup_metrics,
@@ -1731,7 +1724,6 @@
         </section>
         """
 
-<<<<<<< HEAD
     sections = [
         filter_form,
         slate_info_html,
@@ -1741,9 +1733,6 @@
         filtered_table_section,
         export_button_html,
     ]
-=======
-    sections = [filter_form, slate_info_html, summary_section, filtered_summary_section, filtered_table_section, export_button_html]
->>>>>>> a9d68e45
 
     if total_lineups == 0:
         sections.append("<p>No lineups have been generated yet for the selected filters.</p>")
@@ -2667,11 +2656,7 @@
         filtered_runs = filtered_runs[:limit]
 
         baseline_lookup = _baseline_lookup_for_pool(selected_slate, filtered_runs)
-<<<<<<< HEAD
         analysis, candidates = _prepare_pool_analysis(filtered_runs, baseline_lookup=baseline_lookup)
-=======
-        _analysis, candidates = _prepare_pool_analysis(filtered_runs, baseline_lookup=baseline_lookup)
->>>>>>> a9d68e45
 
         filter_criteria = FilterCriteria(
             min_baseline=request_model.min_baseline,
@@ -2695,12 +2680,9 @@
 
         filter_result = filter_lineups(candidates, filter_criteria)
 
-<<<<<<< HEAD
         pool_usage_payload = list(analysis.get("usage", []))
         filtered_usage_payload = _calculate_filtered_player_usage(filter_result.lineups)
 
-=======
->>>>>>> a9d68e45
         summary_payload = PoolFilterSummary(
             available_lineups=filter_result.summary.available_lineups,
             selected_lineups=filter_result.summary.selected_lineups,
@@ -2744,11 +2726,8 @@
             summary=summary_payload,
             pool_summary=pool_summary_payload,
             lineups=lineups_payload,
-<<<<<<< HEAD
             pool_usage=pool_usage_payload,
             filtered_usage=filtered_usage_payload,
-=======
->>>>>>> a9d68e45
         )
 
     @app.get("/pool/export.csv")
